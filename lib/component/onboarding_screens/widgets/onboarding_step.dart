import 'package:flutter/material.dart';
import 'package:google_fonts/google_fonts.dart';

/// Reusable layout that renders each onboarding step with consistent spacing,
/// typography, and navigation controls. The content now sits directly on the
/// page without being wrapped in decorative containers so the experience feels
/// lighter and faster.
class OnboardingStep extends StatelessWidget {
  const OnboardingStep({
    required this.illustrationAsset,
    required this.title,
    required this.subtitle,
    required this.currentStep,
    required this.totalSteps,
    this.body,
    this.footer,
    this.onSkip,
    this.onNext,
    this.onPrevious,
    this.showPrevious = false,
    this.isLastStep = false,
    Key? key,
  }) : super(key: key);

  final String illustrationAsset;
  final String title;
  final String subtitle;
  final Widget? body;
  final Widget? footer;
  final VoidCallback? onSkip;
  final VoidCallback? onNext;
  final VoidCallback? onPrevious;
  final bool showPrevious;
  final bool isLastStep;
  final int currentStep;
  final int totalSteps;

  @override
  Widget build(BuildContext context) {
    final theme = Theme.of(context);

    return SafeArea(
      child: Padding(
        padding: const EdgeInsets.symmetric(horizontal: 24, vertical: 16),
        child: Column(
          crossAxisAlignment: CrossAxisAlignment.stretch,
          children: [
            Align(
              alignment: Alignment.centerLeft,
              child: TextButton(
                onPressed: onSkip,
                child: Text(
                  'Skip',
                  style: theme.textTheme.bodyMedium?.copyWith(
                    color: theme.colorScheme.onSurface.withOpacity(0.7),
                    fontWeight: FontWeight.w600,
                  ),
                ),
              ),
            ),
            const SizedBox(height: 8),
            Expanded(
              child: LayoutBuilder(
                builder: (context, constraints) {
                  final maxContentWidth = constraints.maxWidth >= 720 ? 640.0 : constraints.maxWidth;

                  return Align(
                    alignment: Alignment.topCenter,
                    child: AnimatedSize(
                      duration: const Duration(milliseconds: 350),
                      curve: Curves.easeInOut,
                      child: ConstrainedBox(
                        constraints: BoxConstraints(maxWidth: maxContentWidth),
                        child: SingleChildScrollView(
                          padding: const EdgeInsets.symmetric(horizontal: 4, vertical: 12),
                          child: AnimatedSwitcher(
                            duration: const Duration(milliseconds: 300),
                            switchInCurve: Curves.easeInOut,
                            switchOutCurve: Curves.easeInOut,
                            child: Column(
                              key: ValueKey(title),
                              crossAxisAlignment: CrossAxisAlignment.stretch,
                              children: [
                                _Illustration(illustrationAsset: illustrationAsset, title: title),
                                const SizedBox(height: 28),
                                Text(
                                  title,
                                  style: GoogleFonts.plusJakartaSans(
                                    textStyle: theme.textTheme.headlineMedium,
                                    fontWeight: FontWeight.w700,
                                    letterSpacing: -0.3,
                                  ),
                                ),
                                const SizedBox(height: 12),
                                Text(
                                  subtitle,
                                  style: GoogleFonts.inter(
                                    textStyle: theme.textTheme.bodyLarge,
                                    height: 1.4,
                                    color: theme.colorScheme.onSurface.withOpacity(0.78),
                                  ),
                                ),
                                if (body != null) ...[
                                  const SizedBox(height: 24),
                                  AnimatedSwitcher(
                                    duration: const Duration(milliseconds: 300),
                                    switchInCurve: Curves.easeOut,
                                    switchOutCurve: Curves.easeIn,
                                    child: KeyedSubtree(
<<<<<<< HEAD
                                      key: ValueKey('body-$currentStep'),
=======
                                      key: ValueKey('body-$title'),
>>>>>>> cb927cdb
                                      child: body!,
                                    ),
                                  ),
                                ],
                                if (footer != null) ...[
                                  const SizedBox(height: 24),
                                  AnimatedSwitcher(
                                    duration: const Duration(milliseconds: 300),
                                    child: KeyedSubtree(
<<<<<<< HEAD
                                      key: ValueKey('footer-$currentStep'),
=======
                                      key: ValueKey('footer-$title'),
>>>>>>> cb927cdb
                                      child: footer!,
                                    ),
                                  ),
                                ],
                              ],
                            ),
                          ),
                        ),
                      ),
                    ),
                  );
                },
              ),
            ),
            const SizedBox(height: 24),
            _ProgressDots(
              currentStep: currentStep,
              totalSteps: totalSteps,
              color: theme.colorScheme.primary,
            ),
            const SizedBox(height: 20),
            Row(
              children: [
                if (showPrevious)
                  OutlinedButton(
                    onPressed: onPrevious,
                    child: const Text('Previous'),
                  )
                else
                  const SizedBox(width: 100),
                const Spacer(),
                FilledButton(
                  onPressed: onNext,
                  child: Text(isLastStep ? 'Finish' : 'Next'),
                ),
              ],
            ),
          ],
        ),
      ),
    );
  }
}

class _Illustration extends StatelessWidget {
  const _Illustration({
    required this.illustrationAsset,
    required this.title,
  });

  final String illustrationAsset;
  final String title;

  @override
  Widget build(BuildContext context) {
    final theme = Theme.of(context);
    final isWide = MediaQuery.of(context).size.width > 480;
    final targetHeight = isWide ? 260.0 : 200.0;

    return AnimatedSwitcher(
      duration: const Duration(milliseconds: 400),
      switchInCurve: Curves.easeOut,
      switchOutCurve: Curves.easeIn,
      child: ClipRRect(
        key: ValueKey(illustrationAsset),
        borderRadius: BorderRadius.circular(28),
        child: DecoratedBox(
          decoration: BoxDecoration(
            color: theme.colorScheme.surfaceVariant,
          ),
          child: Padding(
            padding: const EdgeInsets.all(20),
            child: Image.asset(
              illustrationAsset,
              fit: BoxFit.contain,
              height: targetHeight,
              semanticLabel: title,
            ),
          ),
        ),
      ),
    );
  }
}

class _ProgressDots extends StatelessWidget {
  const _ProgressDots({
    required this.currentStep,
    required this.totalSteps,
    required this.color,
  });

  final int currentStep;
  final int totalSteps;
  final Color color;

  @override
  Widget build(BuildContext context) {
    return Row(
      mainAxisAlignment: MainAxisAlignment.center,
      children: List.generate(totalSteps, (index) {
        final bool isActive = index == currentStep;
        return AnimatedOpacity(
          duration: const Duration(milliseconds: 250),
          opacity: isActive ? 1 : 0.45,
          child: AnimatedScale(
            duration: const Duration(milliseconds: 250),
            scale: isActive ? 1.05 : 0.9,
            curve: Curves.easeInOut,
            child: AnimatedContainer(
              duration: const Duration(milliseconds: 300),
              curve: Curves.easeInOut,
              margin: const EdgeInsets.symmetric(horizontal: 4),
              height: 10,
              width: isActive ? 28 : 10,
              decoration: BoxDecoration(
                color: isActive ? color : color.withOpacity(0.25),
                borderRadius: BorderRadius.circular(20),
              ),
            ),
          ),
        );
      }),
    );
  }
}<|MERGE_RESOLUTION|>--- conflicted
+++ resolved
@@ -107,11 +107,7 @@
                                     switchInCurve: Curves.easeOut,
                                     switchOutCurve: Curves.easeIn,
                                     child: KeyedSubtree(
-<<<<<<< HEAD
-                                      key: ValueKey('body-$currentStep'),
-=======
                                       key: ValueKey('body-$title'),
->>>>>>> cb927cdb
                                       child: body!,
                                     ),
                                   ),
@@ -121,11 +117,7 @@
                                   AnimatedSwitcher(
                                     duration: const Duration(milliseconds: 300),
                                     child: KeyedSubtree(
-<<<<<<< HEAD
-                                      key: ValueKey('footer-$currentStep'),
-=======
                                       key: ValueKey('footer-$title'),
->>>>>>> cb927cdb
                                       child: footer!,
                                     ),
                                   ),
