import 'dart:async';

import 'package:flutter/material.dart';
import 'package:shared_preferences/shared_preferences.dart';

import '../../pages/auth/auth_flow_screen.dart';
import 'widgets/demo_chat_input.dart';
import 'widgets/model_selection.dart';
import 'widgets/onboarding_step.dart';
import 'widgets/provider_selection.dart' show ProviderOption;
import 'widgets/theme_customization.dart';

/// Centralized onboarding flow that guides the user through configuring the
/// PocketLLM experience. The flow now spans six steps and persists onboarding
/// completion to avoid repeat prompts.
class OnboardingScreen extends StatefulWidget {
  const OnboardingScreen({Key? key}) : super(key: key);

  @override
  State<OnboardingScreen> createState() => _OnboardingScreenState();
}

class _OnboardingScreenState extends State<OnboardingScreen> {
  static const _totalSteps = 6;
<<<<<<< HEAD
=======
  static const List<String> _illustrations = [
    'assets/illustrations/ob1.png',
    'assets/illustrations/ob2.png',
    'assets/illustrations/ob3.gif',
    'assets/illustrations/ob4.gif',
    'assets/illustrations/ob5.gif',
    'assets/illustrations/ob6.gif',
  ];
>>>>>>> cb927cdb
  final TextEditingController _demoChatController = TextEditingController();
  late final PageController _pageController;

  final List<ProviderOption> _providers = const [
    ProviderOption(
      id: 'openai',
      name: 'OpenAI',
      description: 'GPT-4o, GPT-3.5, and vision-ready assistants.',
      icon: Icons.auto_awesome,
    ),
    ProviderOption(
      id: 'anthropic',
      name: 'Anthropic',
      description: 'Claude models optimized for safe, long-form dialog.',
      icon: Icons.psychology_alt,
    ),
    ProviderOption(
      id: 'azure',
      name: 'Azure OpenAI',
      description: 'Enterprise compliant Azure-hosted OpenAI access.',
      icon: Icons.cloud_outlined,
    ),
    ProviderOption(
      id: 'ollama',
      name: 'Ollama',
      description: 'Run open models locally without sharing data.',
      icon: Icons.memory,
    ),
  ];

  late final List<ModelOption> _models;

  int _currentStep = 0;
  String? _selectedModelId;
  ThemeMode _themeMode = ThemeMode.system;
  Color _accentColor = const Color(0xFF6750A4);
  LayoutDensity _layoutDensity = LayoutDensity.comfortable;
  bool _isCompleting = false;
  bool _isTransitioning = false;

  @override
  void initState() {
    super.initState();
    _pageController = PageController();
    _models = [
      const ModelOption(
        id: 'gpt-4o-mini',
        name: 'GPT-4o mini',
        providerId: 'openai',
        description: 'Fast, multimodal model for everyday chats.',
        healthLabel: 'Stable',
        icon: Icons.auto_fix_high,
      ),
      const ModelOption(
        id: 'claude-3-haiku',
        name: 'Claude 3 Haiku',
        providerId: 'anthropic',
        description: 'Concise, friendly, and safe assistant replies.',
        healthLabel: 'Optimal',
        icon: Icons.coffee_maker,
      ),
      const ModelOption(
        id: 'gpt-4-turbo',
        name: 'GPT-4 Turbo',
        providerId: 'azure',
        description: 'Azure managed GPT-4 with enterprise guardrails.',
        healthLabel: 'Healthy',
        icon: Icons.business_center,
      ),
      const ModelOption(
        id: 'llama3-8b',
        name: 'Llama 3 8B',
        providerId: 'ollama',
        description: 'Local-first open model with strong reasoning.',
        healthLabel: 'Community',
        icon: Icons.pets,
      ),
    ];

    WidgetsBinding.instance.addPostFrameCallback((_) {
      if (!mounted) return;
      for (final asset in _illustrations) {
        precacheImage(AssetImage(asset), context);
      }
    });
  }

  @override
  void dispose() {
    _pageController.dispose();
    _demoChatController.dispose();
    super.dispose();
  }

  @override
  Widget build(BuildContext context) {
    return Scaffold(
      backgroundColor: Theme.of(context).colorScheme.surface,
<<<<<<< HEAD
      body: AnimatedSwitcher(
        duration: const Duration(milliseconds: 450),
        switchInCurve: Curves.easeOutCubic,
        switchOutCurve: Curves.easeInCubic,
        transitionBuilder: (child, animation) {
          final curved = CurvedAnimation(parent: animation, curve: Curves.easeOutCubic, reverseCurve: Curves.easeInCubic);
          return FadeTransition(
            opacity: curved,
            child: SlideTransition(
              position: Tween<Offset>(
                begin: const Offset(0.05, 0),
                end: Offset.zero,
              ).animate(curved),
              child: child,
            ),
          );
        },
        child: OnboardingStep(
          key: ValueKey(_currentStep),
          illustrationAsset: stepData.illustration,
          title: stepData.title,
          subtitle: stepData.subtitle,
          body: stepData.body,
          footer: stepData.footer,
          currentStep: _currentStep,
          totalSteps: _totalSteps,
          showPrevious: _currentStep > 0,
          isLastStep: isLastStep,
          onSkip: _isCompleting ? null : _skipOnboarding,
          onPrevious: _currentStep > 0 ? _handlePrevious : null,
          onNext: _isCompleting ? null : _handleNext,
        ),
=======
      body: PageView.builder(
        controller: _pageController,
        physics: const NeverScrollableScrollPhysics(),
        itemCount: _totalSteps,
        itemBuilder: (context, index) {
          final stepData = _buildStep(context, index);
          final isLastStep = index == _totalSteps - 1;

          return OnboardingStep(
            key: ValueKey('step-$index'),
            illustrationAsset: stepData.illustration,
            title: stepData.title,
            subtitle: stepData.subtitle,
            body: stepData.body,
            footer: stepData.footer,
            currentStep: _currentStep,
            totalSteps: _totalSteps,
            showPrevious: index > 0,
            isLastStep: isLastStep,
            onSkip: _isCompleting || _isTransitioning ? null : _skipOnboarding,
            onPrevious: index > 0 && !_isTransitioning ? () => _handlePreviousFrom(index) : null,
            onNext: _isCompleting || _isTransitioning
                ? null
                : () => _handleNextFrom(index, isLastStep: isLastStep),
          );
        },
>>>>>>> cb927cdb
      ),
    );
  }

  _OnboardingStepData _buildStep(BuildContext context, int step) {
    switch (step) {
      case 0:
        return _OnboardingStepData(
          illustration: 'assets/illustrations/ob1.png',
          title: 'Welcome to PocketLLM',
          subtitle:
              'Experience privacy-first, multi-model AI chat—your conversations, your control.',
          body: Column(
            crossAxisAlignment: CrossAxisAlignment.start,
            children: const [
              Text(
                'PocketLLM keeps your data on-device and helps you orchestrate multiple providers securely. Let’s personalize the experience in a few quick steps.',
              ),
            ],
          ),
        );
      case 1:
        return _OnboardingStepData(
          illustration: 'assets/illustrations/ob2.png',
          title: 'Mix and match providers',
          subtitle: 'PocketLLM plays nicely with multiple AI providers at once.',
          body: Column(
            crossAxisAlignment: CrossAxisAlignment.start,
            children: [
              const Text(
                'Connect OpenAI, Anthropic, Azure OpenAI, Ollama, and more to build the perfect toolbox. '
                'Setups are optional during onboarding—add what you need when you are ready.',
              ),
              const SizedBox(height: 20),
              Wrap(
                spacing: 12,
                runSpacing: 12,
                children: _providers
                    .map(
                      (option) => _ProviderHighlight(option: option),
                    )
                    .toList(),
              ),
            ],
          ),
          footer: Text(
            'Head to Settings → Providers anytime to securely add, edit, or remove API keys.',
            style: Theme.of(context).textTheme.bodySmall,
          ),
        );
      case 2:
        return _OnboardingStepData(
          illustration: 'assets/illustrations/ob3.gif',
          title: 'Pick your favorite model',
          subtitle:
              'Choose a default model and preview it with a sample chat. You can change anytime!',
          body: ModelSelection(
            models: _models,
            selectedModelId: _selectedModelId,
            onSelectModel: (model) {
              setState(() => _selectedModelId = model.id);
            },
            onPreview: _showModelPreview,
          ),
        );
      case 3:
        return _OnboardingStepData(
          illustration: 'assets/illustrations/ob4.gif',
          title: 'Make it yours!',
          subtitle:
              'Choose a theme, chat layout, and accessibility options for your best experience.',
          body: ThemeCustomization(
            themeMode: _themeMode,
            onThemeModeChanged: (mode) => setState(() => _themeMode = mode),
            accentColor: _accentColor,
            onAccentChanged: (color) => setState(() => _accentColor = color),
            layoutDensity: _layoutDensity,
            onLayoutChanged: (density) => setState(() => _layoutDensity = density),
          ),
        );
      case 4:
        return _OnboardingStepData(
          illustration: 'assets/illustrations/ob5.gif',
          title: 'Say hello to your new AI assistant!',
          subtitle:
              'Try your first message below. Need inspiration? Use these tips.',
          body: DemoChatInput(
            controller: _demoChatController,
            onSuggestionSelected: (value) {
              _demoChatController.text = value;
              _demoChatController.selection = TextSelection.collapsed(
                offset: value.length,
              );
            },
            onSend: () {
              final message = _demoChatController.text.trim();
              if (message.isEmpty) {
                ScaffoldMessenger.of(context).showSnackBar(
                  const SnackBar(content: Text('Try typing a quick hello to get started.')),
                );
                return;
              }

              ScaffoldMessenger.of(context).showSnackBar(
                SnackBar(
                  content: Text('Your assistant is ready for: "$message"'),
                ),
              );
            },
          ),
        );
      case 5:
      default:
        final modelSummary = _selectedModelId == null
            ? 'Model selection pending'
            : _models.firstWhere((model) => model.id == _selectedModelId!).name;

        final themeSummary = switch (_themeMode) {
          ThemeMode.dark => 'Dark mode',
          ThemeMode.light => 'Light mode',
          ThemeMode.system => 'Match system',
        };

        final layoutSummary =
            _layoutDensity == LayoutDensity.compact ? 'Compact bubbles' : 'Comfortable spacing';

        return _OnboardingStepData(
          illustration: 'assets/illustrations/ob6.gif',
          title: 'All set!',
          subtitle:
              'Here’s what you’ve personalized so far. Explore chat history, the model catalogue, or settings any time.',
          body: Column(
            crossAxisAlignment: CrossAxisAlignment.start,
            children: [
              _SummaryTile(
                icon: Icons.smart_toy_outlined,
                title: 'Default model',
                description: modelSummary,
              ),
              const SizedBox(height: 12),
              _SummaryTile(
                icon: Icons.palette_outlined,
                title: 'Theme & layout',
                description: '$themeSummary · $layoutSummary',
              ),
              const SizedBox(height: 12),
              _SummaryTile(
                icon: Icons.cloud_outlined,
                title: 'Providers',
                description: 'Add providers later from Settings → Providers when you\'re ready.',
              ),
              const SizedBox(height: 24),
              Wrap(
                spacing: 12,
                runSpacing: 12,
                children: const [
                  _QuickLink(icon: Icons.history, label: 'Chat history'),
                  _QuickLink(icon: Icons.grid_view, label: 'Model catalogue'),
                  _QuickLink(icon: Icons.settings, label: 'Settings'),
                ],
              ),
            ],
          ),
          footer: _isCompleting
              ? const Center(child: CircularProgressIndicator())
              : Text(
                  'You can revisit onboarding anytime from Settings → Profile.',
                  style: Theme.of(context).textTheme.bodySmall,
                ),
        );
    }
  }

<<<<<<< HEAD
  void _handleNext() {
    switch (_currentStep) {
      case 2:
        if (_selectedModelId == null) {
          ScaffoldMessenger.of(context).showSnackBar(
            const SnackBar(content: Text('Choose a default model to continue.')),
          );
          return;
        }
        break;
      case 5:
        unawaited(_completeOnboarding());
        return;
=======
  void _handleNextFrom(int index, {required bool isLastStep}) {
    if (index == 2 && _selectedModelId == null) {
      ScaffoldMessenger.of(context).showSnackBar(
        const SnackBar(content: Text('Choose a default model to continue.')),
      );
      return;
>>>>>>> cb927cdb
    }

    if (isLastStep) {
      unawaited(_completeOnboarding());
      return;
    }

    unawaited(_animateToStep(index + 1));
  }

  void _handlePreviousFrom(int index) {
    if (index <= 0) return;
    unawaited(_animateToStep(index - 1));
  }

<<<<<<< HEAD
=======
  Future<void> _animateToStep(int targetStep) async {
    if (_isTransitioning || targetStep == _currentStep) {
      return;
    }

    setState(() {
      _isTransitioning = true;
      _currentStep = targetStep.clamp(0, _totalSteps - 1);
    });

    if (!_pageController.hasClients) {
      _pageController.jumpToPage(_currentStep);
      if (mounted) {
        setState(() => _isTransitioning = false);
      }
      return;
    }

    try {
      await _pageController.animateToPage(
        _currentStep,
        duration: const Duration(milliseconds: 320),
        curve: Curves.easeOutCubic,
      );
    } finally {
      if (mounted) {
        setState(() => _isTransitioning = false);
      }
    }
  }

  Future<void> _skipOnboarding() async {
    await _completeOnboarding(skipped: true);
  }

>>>>>>> cb927cdb
  Future<void> _showModelPreview(ModelOption model) async {
    await showModalBottomSheet<void>(
      context: context,
      showDragHandle: true,
      isScrollControlled: true,
      builder: (context) {
        return Padding(
          padding: const EdgeInsets.fromLTRB(24, 16, 24, 32),
          child: Column(
            mainAxisSize: MainAxisSize.min,
            crossAxisAlignment: CrossAxisAlignment.start,
            children: [
              ListTile(
                contentPadding: EdgeInsets.zero,
                leading: CircleAvatar(
                  backgroundColor: Theme.of(context).colorScheme.primary.withOpacity(0.15),
                  child: Icon(model.icon, color: Theme.of(context).colorScheme.primary),
                ),
                title: Text(model.name),
                subtitle: Text(model.description),
              ),
              const SizedBox(height: 12),
              const Text(
                'Sample interaction',
                style: TextStyle(fontWeight: FontWeight.bold),
              ),
              const SizedBox(height: 12),
              Container(
                decoration: BoxDecoration(
                  color: Theme.of(context).colorScheme.surfaceVariant,
                  borderRadius: BorderRadius.circular(20),
                ),
                padding: const EdgeInsets.all(16),
                child: const Text(
                  'User: “Give me three creative ice-breaker questions for a team meeting.”\n\n'
                  'Model: “1. If you could instantly master any skill, what would it be and why?\n'
                  '2. What is the most surprising fact you learned recently?\n'
                  '3. If our team had a theme song, what should it be?”',
                ),
              ),
              const SizedBox(height: 24),
              Align(
                alignment: Alignment.centerRight,
                child: FilledButton(
                  onPressed: () {
                    setState(() => _selectedModelId = model.id);
                    Navigator.of(context).pop();
                  },
                  child: const Text('Use this model'),
                ),
              ),
            ],
          ),
        );
      },
    );
  }

  Future<void> _completeOnboarding({bool skipped = false}) async {
    if (_isCompleting) return;
    setState(() => _isCompleting = true);

    try {
      final prefs = await SharedPreferences.getInstance();
      await prefs.setBool('showHome', true);
      await prefs.remove('authSkipped');
      if (_selectedModelId != null) {
        await prefs.setString('onboarding.defaultModel', _selectedModelId!);
      }
      await prefs.setString('onboarding.themeMode', _themeMode.name);
      await prefs.setString('onboarding.layoutDensity', _layoutDensity.name);
      await prefs.setInt('onboarding.accentColor', _accentColor.value);
      await prefs.setBool('onboarding.skipped', skipped);

      if (!mounted) return;
      Navigator.pushReplacement(
        context,
        MaterialPageRoute(builder: (context) => const AuthFlowScreen()),
      );
    } catch (error, stackTrace) {
      // Provide quick feedback and allow retry.
      debugPrint('Failed to complete onboarding: $error\n$stackTrace');
      if (mounted) {
        ScaffoldMessenger.of(context).showSnackBar(
          const SnackBar(
            content: Text('We could not save your preferences. Please try again.'),
          ),
        );
      }
    } finally {
      if (mounted) {
        setState(() => _isCompleting = false);
      }
    }
  }
}

class _OnboardingStepData {
  const _OnboardingStepData({
    required this.illustration,
    required this.title,
    required this.subtitle,
    this.body,
    this.footer,
  });

  final String illustration;
  final String title;
  final String subtitle;
  final Widget? body;
  final Widget? footer;
}

class _ProviderHighlight extends StatelessWidget {
  const _ProviderHighlight({required this.option});

  final ProviderOption option;

  @override
  Widget build(BuildContext context) {
    final theme = Theme.of(context);
    return AnimatedContainer(
      duration: const Duration(milliseconds: 300),
      curve: Curves.easeInOut,
      padding: const EdgeInsets.all(16),
      constraints: const BoxConstraints(minWidth: 160),
      decoration: BoxDecoration(
        color: theme.colorScheme.surfaceVariant.withOpacity(0.6),
        borderRadius: BorderRadius.circular(20),
      ),
      child: Row(
        mainAxisSize: MainAxisSize.min,
        crossAxisAlignment: CrossAxisAlignment.start,
        children: [
          CircleAvatar(
            radius: 20,
            backgroundColor: theme.colorScheme.primary.withOpacity(0.12),
            child: Icon(option.icon, color: theme.colorScheme.primary),
          ),
          const SizedBox(width: 12),
          Flexible(
            child: Column(
              crossAxisAlignment: CrossAxisAlignment.start,
              mainAxisSize: MainAxisSize.min,
              children: [
                Text(
                  option.name,
                  style: theme.textTheme.titleSmall?.copyWith(fontWeight: FontWeight.w700),
                ),
                const SizedBox(height: 6),
                Text(
                  option.description,
                  style: theme.textTheme.bodySmall?.copyWith(
                    color: theme.colorScheme.onSurface.withOpacity(0.7),
                  ),
                ),
              ],
            ),
          ),
        ],
      ),
    );
  }
}

class _SummaryTile extends StatelessWidget {
  const _SummaryTile({
    required this.icon,
    required this.title,
    required this.description,
  });

  final IconData icon;
  final String title;
  final String description;

  @override
  Widget build(BuildContext context) {
    final theme = Theme.of(context);
    return Material(
      color: theme.colorScheme.surfaceVariant,
      borderRadius: BorderRadius.circular(20),
      child: Padding(
        padding: const EdgeInsets.all(16),
        child: Row(
          crossAxisAlignment: CrossAxisAlignment.start,
          children: [
            CircleAvatar(
              radius: 22,
              backgroundColor: theme.colorScheme.primary.withOpacity(0.15),
              child: Icon(icon, color: theme.colorScheme.primary),
            ),
            const SizedBox(width: 16),
            Expanded(
              child: Column(
                crossAxisAlignment: CrossAxisAlignment.start,
                children: [
                  Text(
                    title,
                    style: theme.textTheme.titleMedium?.copyWith(fontWeight: FontWeight.bold),
                  ),
                  const SizedBox(height: 4),
                  Text(description, style: theme.textTheme.bodyMedium),
                ],
              ),
            ),
          ],
        ),
      ),
    );
  }
}

class _QuickLink extends StatelessWidget {
  const _QuickLink({
    required this.icon,
    required this.label,
  });

  final IconData icon;
  final String label;

  @override
  Widget build(BuildContext context) {
    return FilledButton.tonalIcon(
      onPressed: () {},
      icon: Icon(icon),
      label: Text(label),
    );
  }
}<|MERGE_RESOLUTION|>--- conflicted
+++ resolved
@@ -22,8 +22,6 @@
 
 class _OnboardingScreenState extends State<OnboardingScreen> {
   static const _totalSteps = 6;
-<<<<<<< HEAD
-=======
   static const List<String> _illustrations = [
     'assets/illustrations/ob1.png',
     'assets/illustrations/ob2.png',
@@ -32,7 +30,6 @@
     'assets/illustrations/ob5.gif',
     'assets/illustrations/ob6.gif',
   ];
->>>>>>> cb927cdb
   final TextEditingController _demoChatController = TextEditingController();
   late final PageController _pageController;
 
@@ -131,40 +128,6 @@
   Widget build(BuildContext context) {
     return Scaffold(
       backgroundColor: Theme.of(context).colorScheme.surface,
-<<<<<<< HEAD
-      body: AnimatedSwitcher(
-        duration: const Duration(milliseconds: 450),
-        switchInCurve: Curves.easeOutCubic,
-        switchOutCurve: Curves.easeInCubic,
-        transitionBuilder: (child, animation) {
-          final curved = CurvedAnimation(parent: animation, curve: Curves.easeOutCubic, reverseCurve: Curves.easeInCubic);
-          return FadeTransition(
-            opacity: curved,
-            child: SlideTransition(
-              position: Tween<Offset>(
-                begin: const Offset(0.05, 0),
-                end: Offset.zero,
-              ).animate(curved),
-              child: child,
-            ),
-          );
-        },
-        child: OnboardingStep(
-          key: ValueKey(_currentStep),
-          illustrationAsset: stepData.illustration,
-          title: stepData.title,
-          subtitle: stepData.subtitle,
-          body: stepData.body,
-          footer: stepData.footer,
-          currentStep: _currentStep,
-          totalSteps: _totalSteps,
-          showPrevious: _currentStep > 0,
-          isLastStep: isLastStep,
-          onSkip: _isCompleting ? null : _skipOnboarding,
-          onPrevious: _currentStep > 0 ? _handlePrevious : null,
-          onNext: _isCompleting ? null : _handleNext,
-        ),
-=======
       body: PageView.builder(
         controller: _pageController,
         physics: const NeverScrollableScrollPhysics(),
@@ -191,7 +154,6 @@
                 : () => _handleNextFrom(index, isLastStep: isLastStep),
           );
         },
->>>>>>> cb927cdb
       ),
     );
   }
@@ -365,28 +327,12 @@
     }
   }
 
-<<<<<<< HEAD
-  void _handleNext() {
-    switch (_currentStep) {
-      case 2:
-        if (_selectedModelId == null) {
-          ScaffoldMessenger.of(context).showSnackBar(
-            const SnackBar(content: Text('Choose a default model to continue.')),
-          );
-          return;
-        }
-        break;
-      case 5:
-        unawaited(_completeOnboarding());
-        return;
-=======
   void _handleNextFrom(int index, {required bool isLastStep}) {
     if (index == 2 && _selectedModelId == null) {
       ScaffoldMessenger.of(context).showSnackBar(
         const SnackBar(content: Text('Choose a default model to continue.')),
       );
       return;
->>>>>>> cb927cdb
     }
 
     if (isLastStep) {
@@ -402,8 +348,6 @@
     unawaited(_animateToStep(index - 1));
   }
 
-<<<<<<< HEAD
-=======
   Future<void> _animateToStep(int targetStep) async {
     if (_isTransitioning || targetStep == _currentStep) {
       return;
@@ -439,7 +383,6 @@
     await _completeOnboarding(skipped: true);
   }
 
->>>>>>> cb927cdb
   Future<void> _showModelPreview(ModelOption model) async {
     await showModalBottomSheet<void>(
       context: context,
