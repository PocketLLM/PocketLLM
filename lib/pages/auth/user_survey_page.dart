import 'package:flutter/material.dart';
import 'package:provider/provider.dart';

import '../../component/survey/survey_option_tile.dart';
import '../../component/survey/survey_progress_indicator.dart';
import '../../models/survey_model.dart';
import '../../services/auth_state.dart';
import '../../services/survey_service.dart';

class UserSurveyPage extends StatefulWidget {
  final VoidCallback onComplete;

  const UserSurveyPage({
    super.key,
    required this.onComplete,
  });

  @override
  State<UserSurveyPage> createState() => _UserSurveyPageState();
}

class _UserSurveyPageState extends State<UserSurveyPage> {
  final _formKey = GlobalKey<FormState>();
  final _nameController = TextEditingController();
  final _usernameController = TextEditingController();
  final _bioController = TextEditingController();
<<<<<<< HEAD
  final _primaryGoalController = TextEditingController();
  final _otherNotesController = TextEditingController();
  DateTime? _selectedDate;
  String? _selectedProfession;
  String? _selectedSource;
  String? _experienceLevel;
  String? _usageFrequency;
  File? _profileImage;
  String? _selectedAvatar;
  final Set<String> _selectedInterests = <String>{};
  bool _isSubmitting = false;
  String? _errorMessage;
  double _progressValue = 0.0;

  AnimationController? _controller;
  Animation<double>? _fadeAnimation;
  Animation<Offset>? _slideAnimation;

  final List<String> _professions = [
=======
  final List<String> _professions = const [
>>>>>>> fa93dda0
    'Student',
    'Developer',
    'Designer',
    'Product Manager',
    'Data Scientist',
    'Researcher',
    'Educator',
    'Other',
  ];
  final List<String> _sources = const [
    'Search Engine',
    'Social Media',
    'Friend/Colleague',
    'Advertisement',
    'App Store',
    'Other',
  ];

  late final List<SurveyQuestion> _questions;

  final Map<String, dynamic> _answers = {};
  int _currentStep = 0;
  bool _isSubmitting = false;
  String? _errorMessage;
  String? _selectedProfession;
  String? _selectedSource;

  final List<String> _experienceLevels = [
    'Beginner',
    'Intermediate',
    'Advanced',
    'Expert'
  ];

  final List<String> _usageFrequencyOptions = [
    'Multiple times a day',
    'Daily',
    'A few times a week',
    'Weekly',
    'Occasionally'
  ];

  final List<String> _interestOptions = [
    'Productivity',
    'Coding',
    'Design',
    'Research',
    'Writing',
    'Learning',
    'Business',
    'Creative Projects'
  ];

  @override
  void initState() {
    super.initState();
    _questions = [
      const SurveyQuestion(
        id: 'age_range',
        title: 'Answer some questions about yourself to get started.',
        subtitle: 'What is your age range?',
        options: [
          SurveyOption(id: 'under_18', label: 'Under 18'),
          SurveyOption(id: '18_34', label: '18-34'),
          SurveyOption(id: '35_54', label: '35-54'),
          SurveyOption(id: '55_plus', label: '55 or over'),
        ],
      ),
      const SurveyQuestion(
        id: 'education_level',
        title: 'Answer some questions about yourself to get started.',
        subtitle: 'What is your highest level of education completed?',
        options: [
          SurveyOption(id: 'high_school', label: 'High school or less'),
          SurveyOption(id: 'some_college', label: 'Some college or vocational training'),
          SurveyOption(id: 'bachelors', label: "Bachelor's degree"),
          SurveyOption(id: 'graduate', label: "Graduate degree"),
        ],
      ),
      const SurveyQuestion(
        id: 'gender',
        title: 'Answer some questions about yourself to get started.',
        subtitle: 'What is your gender?',
        options: [
          SurveyOption(id: 'male', label: 'Male'),
          SurveyOption(id: 'female', label: 'Female'),
          SurveyOption(id: 'other', label: 'Rather not say'),
        ],
      ),
      const SurveyQuestion(
        id: 'ethnicity',
        title: 'Answer some questions about yourself to get started.',
        subtitle: 'What is your ethnicity or race?',
        options: [
          SurveyOption(id: 'white', label: 'Caucasian/White'),
          SurveyOption(id: 'black', label: 'African American/Black'),
          SurveyOption(id: 'latinx', label: 'Hispanic/Latinx'),
          SurveyOption(id: 'asian', label: 'Asian/Asian American'),
          SurveyOption(id: 'other', label: 'Other / Prefer not to say'),
        ],
      ),
    ];
  }

  @override
  void dispose() {
    _nameController.dispose();
    _usernameController.dispose();
    _bioController.dispose();
    _primaryGoalController.dispose();
    _otherNotesController.dispose();
    super.dispose();
  }

<<<<<<< HEAD
  void _updateProgress() {
    final checks = <bool>[
      _nameController.text.trim().isNotEmpty,
      _usernameController.text.trim().isNotEmpty,
      _selectedDate != null,
      _selectedProfession?.isNotEmpty == true,
      _selectedSource?.isNotEmpty == true,
      _profileImage != null || _selectedAvatar != null,
      _primaryGoalController.text.trim().isNotEmpty,
      _selectedInterests.isNotEmpty,
      _experienceLevel?.isNotEmpty == true,
      _usageFrequency?.isNotEmpty == true,
    ];

    final completed = checks.where((value) => value).length;
    _progressValue = checks.isEmpty ? 0.0 : completed / checks.length;
=======
  int get _totalSteps => _questions.length + 1;

  bool get _isProfileStep => _currentStep >= _questions.length;

  void _handleExit() {
    Navigator.of(context).maybePop();
>>>>>>> fa93dda0
  }

  void _handleBack() {
    if (_currentStep == 0) {
      _handleExit();
      return;
    }
    setState(() {
      _errorMessage = null;
      _currentStep -= 1;
    });
  }

  void _handleNext() {
    if (_isProfileStep) {
      _submit();
      return;
    }

    final question = _questions[_currentStep];
    final answer = _answers[question.id];
    if (answer == null || (answer is List && answer.isEmpty)) {
      setState(() {
        _errorMessage = 'Please select an option to continue.';
      });
      return;
    }

    setState(() {
      _errorMessage = null;
      _currentStep += 1;
    });
  }

  Future<void> _submit() async {
    if (!(_formKey.currentState?.validate() ?? false)) {
      return;
    }

    final authState = context.read<AuthState>();
    final surveyService = SurveyService(authState);
    final onboardingAnswers = {
      'age_range': _answers['age_range'],
      'education_level': _answers['education_level'],
      'gender': _answers['gender'],
      'ethnicity': _answers['ethnicity'],
    }..removeWhere((key, value) => value == null);

    try {
      setState(() {
        _isSubmitting = true;
        _errorMessage = null;
      });

<<<<<<< HEAD
      String? avatarUrl = _selectedAvatar;
      if (_profileImage != null) {
        try {
          avatarUrl = await authState.uploadProfileImage(_profileImage!);
        } catch (e) {
          avatarUrl = null;
          ScaffoldMessenger.of(context).showSnackBar(
            SnackBar(content: Text('Unable to upload profile image: $e')),
          );
        }
      }

      final onboarding = {
        'primary_goal': _primaryGoalController.text.trim(),
        'interests': _selectedInterests.toList(),
        'experience_level': _experienceLevel,
        'usage_frequency': _usageFrequency,
        'other_notes': _otherNotesController.text.trim(),
      };

      await authState.completeProfile(
        fullName: _nameController.text.trim(),
        username: _usernameController.text.trim(),
        bio: _bioController.text.trim().isEmpty ? null : _bioController.text.trim(),
        dateOfBirth: _selectedDate,
        profession: _selectedProfession,
        heardFrom: _selectedSource,
        avatarUrl: avatarUrl,
        onboarding: onboarding,
=======
      await surveyService.submitSurvey(
        SurveyPayload(
          fullName: _nameController.text.trim(),
          username: _usernameController.text.trim(),
          bio: _bioController.text.trim().isEmpty ? null : _bioController.text.trim(),
          profession: _selectedProfession,
          heardFrom: _selectedSource,
          onboarding: onboardingAnswers,
        ),
>>>>>>> fa93dda0
      );

      if (!mounted) return;
      setState(() {
        _isSubmitting = false;
      });

      ScaffoldMessenger.of(context).showSnackBar(
        const SnackBar(
          content: Text('Thanks! Your responses have been saved.'),
          backgroundColor: Color(0xFF6D28D9),
        ),
      );

      widget.onComplete();
      if (Navigator.canPop(context)) {
        Navigator.of(context).pop();
      }
    } catch (e) {
      if (!mounted) return;
      setState(() {
        _isSubmitting = false;
        _errorMessage = 'Error saving survey: $e';
      });
    }
  }

  Widget _buildQuestionStep(SurveyQuestion question, ThemeData theme) {
    final selectedValue = _answers[question.id];
    return Column(
      crossAxisAlignment: CrossAxisAlignment.start,
      children: [
        Text(
          question.title,
          style: theme.textTheme.headlineSmall?.copyWith(
            fontWeight: FontWeight.bold,
            color: Colors.black,
          ),
        ),
        const SizedBox(height: 16),
        if (question.subtitle != null)
          Text(
            question.subtitle!,
            style: theme.textTheme.titleMedium?.copyWith(
              fontWeight: FontWeight.w600,
              color: Colors.black,
            ),
          ),
        const SizedBox(height: 24),
        ...question.options.map(
          (option) => Padding(
            padding: const EdgeInsets.only(bottom: 12),
            child: SurveyOptionTile(
              label: option.label,
              selected: selectedValue == option.id,
              onTap: () {
                setState(() {
                  _answers[question.id] = option.id;
                  _errorMessage = null;
                });
              },
            ),
          ),
        ),
      ],
    );
  }

  Widget _buildProfileStep(ThemeData theme) {
    return Form(
      key: _formKey,
      child: Column(
        crossAxisAlignment: CrossAxisAlignment.start,
        children: [
          Text(
            'Complete your profile',
            style: theme.textTheme.headlineSmall?.copyWith(
              fontWeight: FontWeight.bold,
              color: Colors.black,
            ),
          ),
          const SizedBox(height: 12),
          Text(
            'Add a few more details so we can personalize your experience.',
            style: theme.textTheme.bodyMedium?.copyWith(color: Colors.black54),
          ),
          const SizedBox(height: 24),
          TextFormField(
            controller: _nameController,
            decoration: const InputDecoration(
              labelText: 'Full Name',
              border: OutlineInputBorder(),
            ),
            validator: (value) {
              if (value == null || value.trim().isEmpty) {
                return 'Full name is required';
              }
              return null;
            },
          ),
          const SizedBox(height: 16),
          TextFormField(
            controller: _usernameController,
            decoration: const InputDecoration(
              labelText: 'Username',
              border: OutlineInputBorder(),
            ),
            validator: (value) {
              if (value == null || value.trim().length < 3) {
                return 'Username must be at least 3 characters';
              }
              return null;
            },
          ),
          const SizedBox(height: 16),
          TextFormField(
            controller: _bioController,
            maxLines: 3,
            decoration: const InputDecoration(
              labelText: 'Bio (optional)',
              border: OutlineInputBorder(),
            ),
          ),
          const SizedBox(height: 16),
          DropdownButtonFormField<String>(
            value: _selectedProfession,
            decoration: const InputDecoration(
              labelText: 'Profession',
              border: OutlineInputBorder(),
            ),
            items: _professions
                .map(
                  (profession) => DropdownMenuItem(
                    value: profession,
                    child: Text(profession),
                  ),
                )
                .toList(),
            onChanged: (value) => setState(() => _selectedProfession = value),
          ),
          const SizedBox(height: 16),
          DropdownButtonFormField<String>(
            value: _selectedSource,
            decoration: const InputDecoration(
              labelText: 'How did you hear about us?',
              border: OutlineInputBorder(),
            ),
            items: _sources
                .map(
                  (source) => DropdownMenuItem(
                    value: source,
                    child: Text(source),
                  ),
                )
                .toList(),
            onChanged: (value) => setState(() => _selectedSource = value),
          ),
        ],
      ),
    );
  }

  @override
  Widget build(BuildContext context) {
    final theme = Theme.of(context);
    return Scaffold(
      backgroundColor: Colors.white,
      appBar: AppBar(
        backgroundColor: Colors.white,
        elevation: 0,
        automaticallyImplyLeading: false,
        titleSpacing: 16,
        title: SurveyProgressIndicator(
          totalSteps: _totalSteps,
          currentStep: _currentStep,
        ),
        actions: [
          TextButton(
            onPressed: _handleExit,
            child: const Text('Exit'),
          ),
        ],
        leading: _currentStep > 0
            ? TextButton(
                onPressed: _handleBack,
                child: const Text('Back'),
              )
            : null,
      ),
      body: SafeArea(
        child: Padding(
          padding: const EdgeInsets.symmetric(horizontal: 20, vertical: 16),
          child: Column(
            children: [
<<<<<<< HEAD
              Padding(
                padding: const EdgeInsets.all(16.0),
                child: Column(
                  crossAxisAlignment: CrossAxisAlignment.start,
                  children: [
                    LinearProgressIndicator(
                      value: _progressValue.clamp(0.0, 1.0),
                      backgroundColor: Colors.grey[300],
                      valueColor: const AlwaysStoppedAnimation<Color>(Color(0xFF6D28D9)),
                      minHeight: 8,
=======
              Expanded(
                child: SingleChildScrollView(
                  child: AnimatedSwitcher(
                    duration: const Duration(milliseconds: 300),
                    transitionBuilder: (child, animation) => FadeTransition(
                      opacity: animation,
                      child: SlideTransition(
                        position: Tween<Offset>(
                          begin: const Offset(0.1, 0.05),
                          end: Offset.zero,
                        ).animate(animation),
                        child: child,
                      ),
>>>>>>> fa93dda0
                    ),
                    child: Padding(
                      key: ValueKey(_currentStep),
                      padding: const EdgeInsets.only(top: 8),
                      child: _isProfileStep
                          ? _buildProfileStep(theme)
                          : _buildQuestionStep(_questions[_currentStep], theme),
                    ),
                  ),
                ),
              ),
<<<<<<< HEAD
              Expanded(
                child: SingleChildScrollView(
                  padding: const EdgeInsets.all(16.0),
                  child: _controller == null
                      ? const SizedBox.shrink()
                      : AnimatedBuilder(
                          animation: _controller!,
                          builder: (context, child) {
                            return Opacity(
                              opacity: _fadeAnimation?.value ?? 1.0,
                              child: Transform.translate(
                                offset: _slideAnimation?.value ?? Offset.zero,
                                child: child,
                              ),
                            );
                          },
                          child: Form(
                            key: _formKey,
                            child: Column(
                              crossAxisAlignment: CrossAxisAlignment.start,
                              children: [
                                Center(
                                  child: Stack(
                                    alignment: Alignment.bottomRight,
                                    children: [
                                      CircleAvatar(
                                        radius: 50,
                                        backgroundImage: _profileImage != null
                                            ? FileImage(_profileImage!)
                                            : (_selectedAvatar != null ? AssetImage(_selectedAvatar!) as ImageProvider : null),
                                        child: _profileImage == null && _selectedAvatar == null
                                            ? const Icon(Icons.person, size: 50)
                                            : null,
                                      ),
                                      GestureDetector(
                                        onTap: _pickImage,
                                        child: Container(
                                          padding: const EdgeInsets.all(8),
                                          decoration: const BoxDecoration(
                                            shape: BoxShape.circle,
                                            color: Color(0xFF6D28D9),
                                          ),
                                          child: const Icon(Icons.camera_alt, color: Colors.white, size: 20),
                                        ),
                                      ),
                                    ],
                                  ),
                                ),
                                const SizedBox(height: 20),
                                TextFormField(
                                  controller: _nameController,
                                  decoration: _buildInputDecoration('Full Name'),
                                  validator: (value) => value == null || value.trim().isEmpty ? 'Required' : null,
                                  onChanged: (_) => setState(_updateProgress),
                                ),
                                const SizedBox(height: 16),
                                TextFormField(
                                  controller: _usernameController,
                                  decoration: _buildInputDecoration('Username'),
                                  validator: (value) => value == null || value.trim().isEmpty ? 'Required' : null,
                                  onChanged: (_) => setState(_updateProgress),
                                ),
                                const SizedBox(height: 16),
                                TextFormField(
                                  controller: _bioController,
                                  maxLines: 3,
                                  decoration: _buildInputDecoration('Bio (optional)'),
                                ),
                                const SizedBox(height: 16),
                                InkWell(
                                  onTap: () => _selectDate(context),
                                  child: InputDecorator(
                                    decoration: _buildInputDecoration('Date of Birth'),
                                    child: Text(
                                      _selectedDate == null
                                          ? 'Select date'
                                          : '${_selectedDate!.day}/${_selectedDate!.month}/${_selectedDate!.year}',
                                    ),
                                  ),
                                ),
                                const SizedBox(height: 16),
                                DropdownButtonFormField<String>(
                                  value: _selectedProfession,
                                  decoration: _buildInputDecoration('Profession'),
                                  items: _professions
                                      .map((value) => DropdownMenuItem(value: value, child: Text(value)))
                                      .toList(),
                                  onChanged: (newValue) {
                                    setState(() {
                                      _selectedProfession = newValue;
                                      _updateProgress();
                                    });
                                  },
                                  validator: (value) =>
                                      value == null || value.isEmpty ? 'Please select a profession' : null,
                                ),
                                const SizedBox(height: 16),
                                DropdownButtonFormField<String>(
                                  value: _selectedSource,
                                  decoration: _buildInputDecoration('How did you hear about us?'),
                                  items: _sources
                                      .map((value) => DropdownMenuItem(value: value, child: Text(value)))
                                      .toList(),
                                  onChanged: (newValue) {
                                    setState(() {
                                      _selectedSource = newValue;
                                      _updateProgress();
                                    });
                                  },
                                ),
                                const SizedBox(height: 24),
                                Text(
                                  'Tell us about your goals',
                                  style:
                                      Theme.of(context).textTheme.titleMedium?.copyWith(fontWeight: FontWeight.w600),
                                ),
                                const SizedBox(height: 12),
                                TextFormField(
                                  controller: _primaryGoalController,
                                  decoration: _buildInputDecoration('Primary goal for using PocketLLM'),
                                  validator: (value) =>
                                      value == null || value.trim().isEmpty ? 'Please share your goal' : null,
                                  onChanged: (_) => setState(_updateProgress),
                                ),
                                const SizedBox(height: 16),
                                Text(
                                  'Which topics interest you?',
                                  style:
                                      Theme.of(context).textTheme.titleSmall?.copyWith(fontWeight: FontWeight.w500),
                                ),
                                const SizedBox(height: 8),
                                Wrap(
                                  spacing: 8,
                                  runSpacing: 8,
                                  children: _interestOptions.map((interest) {
                                    final selected = _selectedInterests.contains(interest);
                                    return FilterChip(
                                      label: Text(interest),
                                      selected: selected,
                                      selectedColor: const Color(0xFF6D28D9).withOpacity(0.15),
                                      checkmarkColor: const Color(0xFF6D28D9),
                                      onSelected: (value) {
                                        setState(() {
                                          if (value) {
                                            _selectedInterests.add(interest);
                                          } else {
                                            _selectedInterests.remove(interest);
                                          }
                                          _updateProgress();
                                        });
                                      },
                                    );
                                  }).toList(),
                                ),
                                const SizedBox(height: 16),
                                DropdownButtonFormField<String>(
                                  value: _experienceLevel,
                                  decoration: _buildInputDecoration('Experience level with AI tools'),
                                  items: _experienceLevels
                                      .map((value) => DropdownMenuItem(value: value, child: Text(value)))
                                      .toList(),
                                  onChanged: (newValue) {
                                    setState(() {
                                      _experienceLevel = newValue;
                                      _updateProgress();
                                    });
                                  },
                                  validator: (value) =>
                                      value == null || value.isEmpty ? 'Please select your experience level' : null,
                                ),
                                const SizedBox(height: 16),
                                DropdownButtonFormField<String>(
                                  value: _usageFrequency,
                                  decoration:
                                      _buildInputDecoration('How often do you expect to use PocketLLM?'),
                                  items: _usageFrequencyOptions
                                      .map((value) => DropdownMenuItem(value: value, child: Text(value)))
                                      .toList(),
                                  onChanged: (newValue) {
                                    setState(() {
                                      _usageFrequency = newValue;
                                      _updateProgress();
                                    });
                                  },
                                  validator: (value) =>
                                      value == null || value.isEmpty ? 'Please choose a frequency' : null,
                                ),
                                const SizedBox(height: 16),
                                TextFormField(
                                  controller: _otherNotesController,
                                  maxLines: 3,
                                  decoration: _buildInputDecoration('Anything else we should know? (optional)'),
                                ),
                                const SizedBox(height: 24),
                                if (_errorMessage != null)
                                  Padding(
                                    padding: const EdgeInsets.only(bottom: 12.0),
                                    child: Text(
                                      _errorMessage!,
                                      style: const TextStyle(color: Colors.redAccent),
                                    ),
                                  ),
                                ElevatedButton(
                                  onPressed: _isSubmitting ? null : _saveProfileAndComplete,
                                  style: ElevatedButton.styleFrom(
                                    backgroundColor: const Color(0xFF6D28D9),
                                    foregroundColor: Colors.white,
                                    minimumSize: const Size(double.infinity, 50),
                                    shape: RoundedRectangleBorder(borderRadius: BorderRadius.circular(8)),
                                  ),
                                  child: _isSubmitting
                                      ? const CircularProgressIndicator(color: Colors.white)
                                      : const Text('Submit'),
                                ),
                              ],
                            ),
                          ),
                        ),
=======
              if (_errorMessage != null)
                Padding(
                  padding: const EdgeInsets.only(bottom: 12),
                  child: Text(
                    _errorMessage!,
                    style: const TextStyle(color: Colors.redAccent),
                  ),
                ),
              SizedBox(
                width: double.infinity,
                child: ElevatedButton(
                  onPressed: _isSubmitting ? null : _handleNext,
                  style: ElevatedButton.styleFrom(
                    backgroundColor: const Color(0xFF6D28D9),
                    foregroundColor: Colors.white,
                    padding: const EdgeInsets.symmetric(vertical: 16),
                    textStyle: const TextStyle(fontSize: 16, fontWeight: FontWeight.w600),
                    shape: RoundedRectangleBorder(borderRadius: BorderRadius.circular(14)),
                  ),
                  child: _isSubmitting
                      ? const SizedBox(
                          height: 22,
                          width: 22,
                          child: CircularProgressIndicator(color: Colors.white, strokeWidth: 2),
                        )
                      : Text(_isProfileStep ? 'Finish' : 'Next'),
>>>>>>> fa93dda0
                ),
              ),
            ],
          ),
        ),
      ),
    );
  }
}<|MERGE_RESOLUTION|>--- conflicted
+++ resolved
@@ -24,29 +24,7 @@
   final _nameController = TextEditingController();
   final _usernameController = TextEditingController();
   final _bioController = TextEditingController();
-<<<<<<< HEAD
-  final _primaryGoalController = TextEditingController();
-  final _otherNotesController = TextEditingController();
-  DateTime? _selectedDate;
-  String? _selectedProfession;
-  String? _selectedSource;
-  String? _experienceLevel;
-  String? _usageFrequency;
-  File? _profileImage;
-  String? _selectedAvatar;
-  final Set<String> _selectedInterests = <String>{};
-  bool _isSubmitting = false;
-  String? _errorMessage;
-  double _progressValue = 0.0;
-
-  AnimationController? _controller;
-  Animation<double>? _fadeAnimation;
-  Animation<Offset>? _slideAnimation;
-
-  final List<String> _professions = [
-=======
   final List<String> _professions = const [
->>>>>>> fa93dda0
     'Student',
     'Developer',
     'Designer',
@@ -161,31 +139,12 @@
     super.dispose();
   }
 
-<<<<<<< HEAD
-  void _updateProgress() {
-    final checks = <bool>[
-      _nameController.text.trim().isNotEmpty,
-      _usernameController.text.trim().isNotEmpty,
-      _selectedDate != null,
-      _selectedProfession?.isNotEmpty == true,
-      _selectedSource?.isNotEmpty == true,
-      _profileImage != null || _selectedAvatar != null,
-      _primaryGoalController.text.trim().isNotEmpty,
-      _selectedInterests.isNotEmpty,
-      _experienceLevel?.isNotEmpty == true,
-      _usageFrequency?.isNotEmpty == true,
-    ];
-
-    final completed = checks.where((value) => value).length;
-    _progressValue = checks.isEmpty ? 0.0 : completed / checks.length;
-=======
   int get _totalSteps => _questions.length + 1;
 
   bool get _isProfileStep => _currentStep >= _questions.length;
 
   void _handleExit() {
     Navigator.of(context).maybePop();
->>>>>>> fa93dda0
   }
 
   void _handleBack() {
@@ -240,37 +199,6 @@
         _errorMessage = null;
       });
 
-<<<<<<< HEAD
-      String? avatarUrl = _selectedAvatar;
-      if (_profileImage != null) {
-        try {
-          avatarUrl = await authState.uploadProfileImage(_profileImage!);
-        } catch (e) {
-          avatarUrl = null;
-          ScaffoldMessenger.of(context).showSnackBar(
-            SnackBar(content: Text('Unable to upload profile image: $e')),
-          );
-        }
-      }
-
-      final onboarding = {
-        'primary_goal': _primaryGoalController.text.trim(),
-        'interests': _selectedInterests.toList(),
-        'experience_level': _experienceLevel,
-        'usage_frequency': _usageFrequency,
-        'other_notes': _otherNotesController.text.trim(),
-      };
-
-      await authState.completeProfile(
-        fullName: _nameController.text.trim(),
-        username: _usernameController.text.trim(),
-        bio: _bioController.text.trim().isEmpty ? null : _bioController.text.trim(),
-        dateOfBirth: _selectedDate,
-        profession: _selectedProfession,
-        heardFrom: _selectedSource,
-        avatarUrl: avatarUrl,
-        onboarding: onboarding,
-=======
       await surveyService.submitSurvey(
         SurveyPayload(
           fullName: _nameController.text.trim(),
@@ -280,7 +208,6 @@
           heardFrom: _selectedSource,
           onboarding: onboardingAnswers,
         ),
->>>>>>> fa93dda0
       );
 
       if (!mounted) return;
@@ -475,18 +402,6 @@
           padding: const EdgeInsets.symmetric(horizontal: 20, vertical: 16),
           child: Column(
             children: [
-<<<<<<< HEAD
-              Padding(
-                padding: const EdgeInsets.all(16.0),
-                child: Column(
-                  crossAxisAlignment: CrossAxisAlignment.start,
-                  children: [
-                    LinearProgressIndicator(
-                      value: _progressValue.clamp(0.0, 1.0),
-                      backgroundColor: Colors.grey[300],
-                      valueColor: const AlwaysStoppedAnimation<Color>(Color(0xFF6D28D9)),
-                      minHeight: 8,
-=======
               Expanded(
                 child: SingleChildScrollView(
                   child: AnimatedSwitcher(
@@ -500,7 +415,6 @@
                         ).animate(animation),
                         child: child,
                       ),
->>>>>>> fa93dda0
                     ),
                     child: Padding(
                       key: ValueKey(_currentStep),
@@ -512,226 +426,6 @@
                   ),
                 ),
               ),
-<<<<<<< HEAD
-              Expanded(
-                child: SingleChildScrollView(
-                  padding: const EdgeInsets.all(16.0),
-                  child: _controller == null
-                      ? const SizedBox.shrink()
-                      : AnimatedBuilder(
-                          animation: _controller!,
-                          builder: (context, child) {
-                            return Opacity(
-                              opacity: _fadeAnimation?.value ?? 1.0,
-                              child: Transform.translate(
-                                offset: _slideAnimation?.value ?? Offset.zero,
-                                child: child,
-                              ),
-                            );
-                          },
-                          child: Form(
-                            key: _formKey,
-                            child: Column(
-                              crossAxisAlignment: CrossAxisAlignment.start,
-                              children: [
-                                Center(
-                                  child: Stack(
-                                    alignment: Alignment.bottomRight,
-                                    children: [
-                                      CircleAvatar(
-                                        radius: 50,
-                                        backgroundImage: _profileImage != null
-                                            ? FileImage(_profileImage!)
-                                            : (_selectedAvatar != null ? AssetImage(_selectedAvatar!) as ImageProvider : null),
-                                        child: _profileImage == null && _selectedAvatar == null
-                                            ? const Icon(Icons.person, size: 50)
-                                            : null,
-                                      ),
-                                      GestureDetector(
-                                        onTap: _pickImage,
-                                        child: Container(
-                                          padding: const EdgeInsets.all(8),
-                                          decoration: const BoxDecoration(
-                                            shape: BoxShape.circle,
-                                            color: Color(0xFF6D28D9),
-                                          ),
-                                          child: const Icon(Icons.camera_alt, color: Colors.white, size: 20),
-                                        ),
-                                      ),
-                                    ],
-                                  ),
-                                ),
-                                const SizedBox(height: 20),
-                                TextFormField(
-                                  controller: _nameController,
-                                  decoration: _buildInputDecoration('Full Name'),
-                                  validator: (value) => value == null || value.trim().isEmpty ? 'Required' : null,
-                                  onChanged: (_) => setState(_updateProgress),
-                                ),
-                                const SizedBox(height: 16),
-                                TextFormField(
-                                  controller: _usernameController,
-                                  decoration: _buildInputDecoration('Username'),
-                                  validator: (value) => value == null || value.trim().isEmpty ? 'Required' : null,
-                                  onChanged: (_) => setState(_updateProgress),
-                                ),
-                                const SizedBox(height: 16),
-                                TextFormField(
-                                  controller: _bioController,
-                                  maxLines: 3,
-                                  decoration: _buildInputDecoration('Bio (optional)'),
-                                ),
-                                const SizedBox(height: 16),
-                                InkWell(
-                                  onTap: () => _selectDate(context),
-                                  child: InputDecorator(
-                                    decoration: _buildInputDecoration('Date of Birth'),
-                                    child: Text(
-                                      _selectedDate == null
-                                          ? 'Select date'
-                                          : '${_selectedDate!.day}/${_selectedDate!.month}/${_selectedDate!.year}',
-                                    ),
-                                  ),
-                                ),
-                                const SizedBox(height: 16),
-                                DropdownButtonFormField<String>(
-                                  value: _selectedProfession,
-                                  decoration: _buildInputDecoration('Profession'),
-                                  items: _professions
-                                      .map((value) => DropdownMenuItem(value: value, child: Text(value)))
-                                      .toList(),
-                                  onChanged: (newValue) {
-                                    setState(() {
-                                      _selectedProfession = newValue;
-                                      _updateProgress();
-                                    });
-                                  },
-                                  validator: (value) =>
-                                      value == null || value.isEmpty ? 'Please select a profession' : null,
-                                ),
-                                const SizedBox(height: 16),
-                                DropdownButtonFormField<String>(
-                                  value: _selectedSource,
-                                  decoration: _buildInputDecoration('How did you hear about us?'),
-                                  items: _sources
-                                      .map((value) => DropdownMenuItem(value: value, child: Text(value)))
-                                      .toList(),
-                                  onChanged: (newValue) {
-                                    setState(() {
-                                      _selectedSource = newValue;
-                                      _updateProgress();
-                                    });
-                                  },
-                                ),
-                                const SizedBox(height: 24),
-                                Text(
-                                  'Tell us about your goals',
-                                  style:
-                                      Theme.of(context).textTheme.titleMedium?.copyWith(fontWeight: FontWeight.w600),
-                                ),
-                                const SizedBox(height: 12),
-                                TextFormField(
-                                  controller: _primaryGoalController,
-                                  decoration: _buildInputDecoration('Primary goal for using PocketLLM'),
-                                  validator: (value) =>
-                                      value == null || value.trim().isEmpty ? 'Please share your goal' : null,
-                                  onChanged: (_) => setState(_updateProgress),
-                                ),
-                                const SizedBox(height: 16),
-                                Text(
-                                  'Which topics interest you?',
-                                  style:
-                                      Theme.of(context).textTheme.titleSmall?.copyWith(fontWeight: FontWeight.w500),
-                                ),
-                                const SizedBox(height: 8),
-                                Wrap(
-                                  spacing: 8,
-                                  runSpacing: 8,
-                                  children: _interestOptions.map((interest) {
-                                    final selected = _selectedInterests.contains(interest);
-                                    return FilterChip(
-                                      label: Text(interest),
-                                      selected: selected,
-                                      selectedColor: const Color(0xFF6D28D9).withOpacity(0.15),
-                                      checkmarkColor: const Color(0xFF6D28D9),
-                                      onSelected: (value) {
-                                        setState(() {
-                                          if (value) {
-                                            _selectedInterests.add(interest);
-                                          } else {
-                                            _selectedInterests.remove(interest);
-                                          }
-                                          _updateProgress();
-                                        });
-                                      },
-                                    );
-                                  }).toList(),
-                                ),
-                                const SizedBox(height: 16),
-                                DropdownButtonFormField<String>(
-                                  value: _experienceLevel,
-                                  decoration: _buildInputDecoration('Experience level with AI tools'),
-                                  items: _experienceLevels
-                                      .map((value) => DropdownMenuItem(value: value, child: Text(value)))
-                                      .toList(),
-                                  onChanged: (newValue) {
-                                    setState(() {
-                                      _experienceLevel = newValue;
-                                      _updateProgress();
-                                    });
-                                  },
-                                  validator: (value) =>
-                                      value == null || value.isEmpty ? 'Please select your experience level' : null,
-                                ),
-                                const SizedBox(height: 16),
-                                DropdownButtonFormField<String>(
-                                  value: _usageFrequency,
-                                  decoration:
-                                      _buildInputDecoration('How often do you expect to use PocketLLM?'),
-                                  items: _usageFrequencyOptions
-                                      .map((value) => DropdownMenuItem(value: value, child: Text(value)))
-                                      .toList(),
-                                  onChanged: (newValue) {
-                                    setState(() {
-                                      _usageFrequency = newValue;
-                                      _updateProgress();
-                                    });
-                                  },
-                                  validator: (value) =>
-                                      value == null || value.isEmpty ? 'Please choose a frequency' : null,
-                                ),
-                                const SizedBox(height: 16),
-                                TextFormField(
-                                  controller: _otherNotesController,
-                                  maxLines: 3,
-                                  decoration: _buildInputDecoration('Anything else we should know? (optional)'),
-                                ),
-                                const SizedBox(height: 24),
-                                if (_errorMessage != null)
-                                  Padding(
-                                    padding: const EdgeInsets.only(bottom: 12.0),
-                                    child: Text(
-                                      _errorMessage!,
-                                      style: const TextStyle(color: Colors.redAccent),
-                                    ),
-                                  ),
-                                ElevatedButton(
-                                  onPressed: _isSubmitting ? null : _saveProfileAndComplete,
-                                  style: ElevatedButton.styleFrom(
-                                    backgroundColor: const Color(0xFF6D28D9),
-                                    foregroundColor: Colors.white,
-                                    minimumSize: const Size(double.infinity, 50),
-                                    shape: RoundedRectangleBorder(borderRadius: BorderRadius.circular(8)),
-                                  ),
-                                  child: _isSubmitting
-                                      ? const CircularProgressIndicator(color: Colors.white)
-                                      : const Text('Submit'),
-                                ),
-                              ],
-                            ),
-                          ),
-                        ),
-=======
               if (_errorMessage != null)
                 Padding(
                   padding: const EdgeInsets.only(bottom: 12),
@@ -758,7 +452,6 @@
                           child: CircularProgressIndicator(color: Colors.white, strokeWidth: 2),
                         )
                       : Text(_isProfileStep ? 'Finish' : 'Next'),
->>>>>>> fa93dda0
                 ),
               ),
             ],
