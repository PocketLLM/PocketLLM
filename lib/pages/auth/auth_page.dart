--- conflicted
+++ resolved
@@ -1,11 +1,6 @@
 import 'package:flutter/material.dart';
 import 'package:provider/provider.dart';
 import 'package:shared_preferences/shared_preferences.dart';
-<<<<<<< HEAD
-import 'package:supabase_flutter/supabase_flutter.dart' as supa;
-=======
->>>>>>> ba886340
-
 import '../../models/user_profile.dart';
 import '../../services/auth_state.dart';
 import '../../widgets/clear_text_field.dart';
@@ -69,11 +64,7 @@
                 const SizedBox(height: 16),
                 _buildHeader(authState),
                 const SizedBox(height: 32),
-<<<<<<< HEAD
-                if (authState.supabaseAvailable)
-=======
                 if (authState.isServiceAvailable)
->>>>>>> ba886340
                   _buildAuthForm(context, authState)
                 else
                   _buildUnavailableState(),
@@ -153,11 +144,7 @@
           ),
         ),
         const SizedBox(height: 24),
-<<<<<<< HEAD
-        if (authState.supabaseAvailable)
-=======
         if (authState.isServiceAvailable)
->>>>>>> ba886340
           Container(
             padding: const EdgeInsets.all(4),
             decoration: BoxDecoration(
@@ -358,12 +345,9 @@
           const SizedBox(height: 32),
           TextButton(
             onPressed: widget.onSkip,
-<<<<<<< HEAD
-=======
             style: TextButton.styleFrom(
               foregroundColor: const Color(0xFF8B5CF6),
             ),
->>>>>>> ba886340
             child: const Text('Skip for now'),
           ),
         ],
@@ -560,11 +544,7 @@
 
   Future<void> _handleContinue(AuthState authState) async {
     await _clearAuthSkipFlag();
-<<<<<<< HEAD
-    final email = authState.profile?.email ?? authState.supabaseUser?.email ?? '';
-=======
     final email = authState.currentUserEmail ?? '';
->>>>>>> ba886340
     widget.onLoginSuccess?.call(email);
   }
 
@@ -682,11 +662,7 @@
               const SizedBox(width: 12),
               Expanded(
                 child: Text(
-<<<<<<< HEAD
-                  'Authentication is currently unavailable. Please configure Supabase credentials to enable account features.',
-=======
                   'Authentication is currently unavailable. Please try again later or reach out to support if the issue persists.',
->>>>>>> ba886340
                   style: TextStyle(color: Colors.orange[800]),
                 ),
               ),
@@ -695,17 +671,6 @@
         ),
         if (widget.allowSkip) ...[
           const SizedBox(height: 24),
-<<<<<<< HEAD
-          ElevatedButton(
-            onPressed: widget.onSkip,
-            style: ElevatedButton.styleFrom(
-              backgroundColor: const Color(0xFF8B5CF6),
-              foregroundColor: Colors.white,
-              padding: const EdgeInsets.symmetric(vertical: 16),
-              shape: RoundedRectangleBorder(borderRadius: BorderRadius.circular(12)),
-            ),
-            child: const Text('Continue without an account'),
-=======
           Align(
             alignment: Alignment.centerLeft,
             child: TextButton(
@@ -715,7 +680,6 @@
               ),
               child: const Text('Continue without an account'),
             ),
->>>>>>> ba886340
           ),
         ],
       ],
@@ -724,13 +688,8 @@
 
   Future<void> _handleSubmit(BuildContext context) async {
     final authState = context.read<AuthState>();
-<<<<<<< HEAD
-    if (!authState.supabaseAvailable) {
-      _showSnackBar(context, 'Authentication service is currently unavailable.');
-=======
     if (!authState.isServiceAvailable) {
       _showSnackBar(context, 'Authentication service is currently unavailable. Please try again soon.');
->>>>>>> ba886340
       return;
     }
 
@@ -748,25 +707,16 @@
 
         await _clearAuthSkipFlag();
         final profile = authState.profile;
-<<<<<<< HEAD
-=======
         final resolvedEmail = authState.currentUserEmail ?? email;
->>>>>>> ba886340
 
         if (profile != null && !profile.surveyCompleted) {
           final message = result.canceledDeletion
               ? 'Account deletion cancelled. Welcome back! Please finish your profile setup.'
               : 'Signed in successfully. Let\'s finish setting up your profile.';
           _showSnackBar(context, message, success: true);
-<<<<<<< HEAD
-          await _navigateToSurvey(authState, emailOverride: email);
-        } else {
-          widget.onLoginSuccess?.call(email);
-=======
           await _navigateToSurvey(authState, emailOverride: resolvedEmail);
         } else {
           widget.onLoginSuccess?.call(resolvedEmail);
->>>>>>> ba886340
           if (result.canceledDeletion) {
             _showSnackBar(context, 'Account deletion cancelled. Welcome back!', success: true);
           } else {
@@ -784,24 +734,11 @@
             'Please check your email to confirm your account before continuing.',
             success: true,
           );
-<<<<<<< HEAD
-          widget.onLoginSuccess?.call(email);
-=======
           widget.onLoginSuccess?.call(authState.currentUserEmail ?? email);
->>>>>>> ba886340
         } else {
           await _clearAuthSkipFlag();
           _showSnackBar(
             context,
-<<<<<<< HEAD
-            'Account created! Tell us a bit about yourself so we can personalise PocketLLM.',
-            success: true,
-          );
-          await _navigateToSurvey(authState, emailOverride: email);
-        }
-      }
-    } on supa.AuthException catch (e) {
-=======
             result.message ?? 'Account created! Tell us a bit about yourself so we can personalise PocketLLM.',
             success: true,
           );
@@ -809,7 +746,6 @@
         }
       }
     } on AuthException catch (e) {
->>>>>>> ba886340
       _showSnackBar(context, e.message, success: false);
     } on StateError catch (e) {
       _showSnackBar(context, e.message, success: false);
