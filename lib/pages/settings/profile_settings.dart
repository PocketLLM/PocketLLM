import 'dart:io';

import 'package:flutter/material.dart';
import 'package:image_picker/image_picker.dart';
import 'package:provider/provider.dart';
import 'package:shared_preferences/shared_preferences.dart';

import '../auth/auth_page.dart';
import '../../services/auth_state.dart';

extension StringExtension on String {
  String capitalize() => isEmpty ? this : '${this[0].toUpperCase()}${substring(1)}';
}

class ProfileSettingsPage extends StatefulWidget {
  const ProfileSettingsPage({Key? key}) : super(key: key);

  @override
  State<ProfileSettingsPage> createState() => _ProfileSettingsPageState();
}

class _ProfileSettingsPageState extends State<ProfileSettingsPage> {
  final ImagePicker _picker = ImagePicker();
  bool _isProcessing = false;

  @override
  void initState() {
    super.initState();
    Future.microtask(() => context.read<AuthState>().refreshProfile());
  }

  Future<void> _pickImage(AuthState authState) async {
    try {
      final image = await _picker.pickImage(source: ImageSource.gallery, maxWidth: 600, maxHeight: 600);
      if (image == null) return;

      setState(() => _isProcessing = true);
      final file = File(image.path);
      final avatarUrl = await authState.uploadProfileImage(file);
      await authState.updateProfileFields({'avatar_url': avatarUrl});
      await authState.refreshProfile();
      if (!mounted) return;
      ScaffoldMessenger.of(context).showSnackBar(
        const SnackBar(content: Text('Profile image updated'), backgroundColor: Color(0xFF8B5CF6)),
      );
    } catch (e) {
      if (!mounted) return;
      ScaffoldMessenger.of(context).showSnackBar(
        SnackBar(content: Text('Error updating image: $e')),
      );
    } finally {
      if (mounted) setState(() => _isProcessing = false);
    }
  }

  Future<void> _updateField(AuthState authState, String field, String currentValue) async {
    final controller = TextEditingController(text: currentValue);
    final result = await showDialog<String>(
      context: context,
      builder: (context) => AlertDialog(
        title: Text('Edit ${field.replaceAll('_', ' ').capitalize()}'),
        content: TextField(
          controller: controller,
          decoration: InputDecoration(
            hintText: 'Enter ${field.replaceAll('_', ' ')}',
            border: OutlineInputBorder(borderRadius: BorderRadius.circular(12)),
          ),
          maxLines: field == 'bio' ? 3 : 1,
        ),
        actions: [
          TextButton(onPressed: () => Navigator.pop(context), child: const Text('Cancel')),
          ElevatedButton(
            onPressed: () => Navigator.pop(context, controller.text.trim()),
            style: ElevatedButton.styleFrom(backgroundColor: const Color(0xFF8B5CF6), foregroundColor: Colors.white),
            child: const Text('Save'),
          ),
        ],
      ),
    );

    if (result != null && result.isNotEmpty) {
      setState(() => _isProcessing = true);
      try {
        await authState.updateProfileFields({field: result});
        await authState.refreshProfile();
        if (!mounted) return;
        ScaffoldMessenger.of(context).showSnackBar(
          const SnackBar(content: Text('Profile updated'), backgroundColor: Color(0xFF8B5CF6)),
        );
      } catch (e) {
        if (!mounted) return;
        ScaffoldMessenger.of(context).showSnackBar(
          SnackBar(content: Text('Error updating profile: $e'), backgroundColor: Colors.redAccent),
        );
      } finally {
        if (mounted) setState(() => _isProcessing = false);
      }
    }
  }

  Future<void> _selectDate(AuthState authState) async {
    final profile = authState.profile;
    final initial = profile?.dateOfBirth ?? DateTime.now().subtract(const Duration(days: 365 * 18));
    final picked = await showDatePicker(
      context: context,
      initialDate: initial,
      firstDate: DateTime(1950),
      lastDate: DateTime.now(),
    );
    if (picked != null) {
      setState(() => _isProcessing = true);
      try {
        await authState.updateProfileFields({'date_of_birth': picked.toIso8601String()});
        await authState.refreshProfile();
      } finally {
        if (mounted) setState(() => _isProcessing = false);
      }
    }
  }

  Future<void> _changePassword(AuthState authState) async {
    final newPasswordController = TextEditingController();
    final confirmPasswordController = TextEditingController();
    final result = await showDialog<bool>(
      context: context,
      builder: (context) => AlertDialog(
        title: const Text('Change Password'),
        content: Column(
          mainAxisSize: MainAxisSize.min,
          children: [
            TextField(
              controller: newPasswordController,
              obscureText: true,
              decoration: InputDecoration(
                hintText: 'New Password',
                border: OutlineInputBorder(borderRadius: BorderRadius.circular(12)),
              ),
            ),
            const SizedBox(height: 12),
            TextField(
              controller: confirmPasswordController,
              obscureText: true,
              decoration: InputDecoration(
                hintText: 'Confirm Password',
                border: OutlineInputBorder(borderRadius: BorderRadius.circular(12)),
              ),
            ),
          ],
        ),
        actions: [
          TextButton(onPressed: () => Navigator.pop(context, false), child: const Text('Cancel')),
          ElevatedButton(
            onPressed: () {
              final newPassword = newPasswordController.text.trim();
              if (newPassword.length < 8) {
                ScaffoldMessenger.of(context).showSnackBar(
                  const SnackBar(content: Text('Password must be at least 8 characters'), backgroundColor: Colors.redAccent),
                );
                return;
              }
              if (newPassword != confirmPasswordController.text.trim()) {
                ScaffoldMessenger.of(context).showSnackBar(
                  const SnackBar(content: Text('Passwords do not match'), backgroundColor: Colors.redAccent),
                );
                return;
              }
              Navigator.pop(context, true);
            },
            style: ElevatedButton.styleFrom(backgroundColor: const Color(0xFF8B5CF6), foregroundColor: Colors.white),
            child: const Text('Update'),
          ),
        ],
      ),
    );

    if (result == true) {
      setState(() => _isProcessing = true);
      try {
        await authState.updatePassword(newPasswordController.text.trim());
        if (!mounted) return;
        ScaffoldMessenger.of(context).showSnackBar(
          const SnackBar(content: Text('Password updated'), backgroundColor: Color(0xFF8B5CF6)),
        );
      } catch (e) {
        if (!mounted) return;
        ScaffoldMessenger.of(context).showSnackBar(
          SnackBar(content: Text('Error updating password: $e'), backgroundColor: Colors.redAccent),
        );
      } finally {
        if (mounted) setState(() => _isProcessing = false);
      }
    }
  }

  Future<void> _handleSignOut(AuthState authState) async {
    setState(() => _isProcessing = true);
    try {
      await authState.signOut();
      final prefs = await SharedPreferences.getInstance();
      await prefs.setBool('authSkipped', true);
      if (!mounted) return;
      ScaffoldMessenger.of(context).showSnackBar(const SnackBar(content: Text('Signed out')));
    } catch (e) {
      if (!mounted) return;
      ScaffoldMessenger.of(context).showSnackBar(
        SnackBar(content: Text('Error signing out: $e'), backgroundColor: Colors.redAccent),
      );
    } finally {
      if (mounted) setState(() => _isProcessing = false);
    }
  }

  Future<void> _handleDeleteAccount(AuthState authState) async {
    final confirm = await showDialog<bool>(
      context: context,
      builder: (context) => AlertDialog(
        title: const Text('Delete Account'),
        content: const Text('Deleting your account will schedule removal in 30 days. You can cancel by logging in before then.'),
        actions: [
          TextButton(onPressed: () => Navigator.pop(context, false), child: const Text('Cancel')),
          ElevatedButton(
            onPressed: () => Navigator.pop(context, true),
            style: ElevatedButton.styleFrom(backgroundColor: Colors.red, foregroundColor: Colors.white),
            child: const Text('Confirm'),
          ),
        ],
      ),
    );

    if (confirm == true) {
      setState(() => _isProcessing = true);
      try {
        await authState.requestAccountDeletion();
        await authState.refreshProfile();
        if (!mounted) return;
        ScaffoldMessenger.of(context).showSnackBar(
          const SnackBar(content: Text('Account scheduled for deletion in 30 days'), backgroundColor: Colors.orange),
        );
      } catch (e) {
        if (!mounted) return;
        ScaffoldMessenger.of(context).showSnackBar(
          SnackBar(content: Text('Error scheduling deletion: $e'), backgroundColor: Colors.redAccent),
        );
      } finally {
        if (mounted) setState(() => _isProcessing = false);
      }
    }
  }

  Future<void> _cancelDeletion(AuthState authState) async {
    setState(() => _isProcessing = true);
    try {
      await authState.cancelAccountDeletion();
      await authState.refreshProfile();
      if (!mounted) return;
      ScaffoldMessenger.of(context).showSnackBar(
        const SnackBar(content: Text('Deletion cancelled'), backgroundColor: Color(0xFF8B5CF6)),
      );
    } catch (e) {
      if (!mounted) return;
      ScaffoldMessenger.of(context).showSnackBar(
        SnackBar(content: Text('Error cancelling deletion: $e'), backgroundColor: Colors.redAccent),
      );
    } finally {
      if (mounted) setState(() => _isProcessing = false);
    }
  }

  Widget _buildProfileContent(AuthState authState) {
    final profile = authState.profile;
    if (profile == null) {
      return const Center(child: CircularProgressIndicator());
    }

    ImageProvider? avatarProvider;
    if (profile.avatarUrl != null && profile.avatarUrl!.isNotEmpty) {
      if (profile.avatarUrl!.startsWith('http')) {
        avatarProvider = NetworkImage(profile.avatarUrl!);
      } else {
        final file = File(profile.avatarUrl!);
        if (file.existsSync()) {
          avatarProvider = FileImage(file);
        }
      }
    }

    return SingleChildScrollView(
      padding: const EdgeInsets.all(16.0),
      child: Column(
        crossAxisAlignment: CrossAxisAlignment.start,
        children: [
          Center(
            child: Column(
              children: [
                GestureDetector(
                  onTap: _isProcessing ? null : () => _pickImage(authState),
                  child: Stack(
                    children: [
                      CircleAvatar(
                        radius: 60,
                        backgroundColor: Colors.grey[200],
                        backgroundImage: avatarProvider,
                        child: avatarProvider == null
                            ? const Icon(Icons.person, size: 60, color: Colors.grey)
                            : null,
                      ),
                      Positioned(
                        bottom: 0,
                        right: 0,
                        child: Container(
                          padding: const EdgeInsets.all(4),
                          decoration: const BoxDecoration(color: Color(0xFF8B5CF6), shape: BoxShape.circle),
                          child: const Icon(Icons.camera_alt, color: Colors.white, size: 20),
                        ),
                      ),
                    ],
                  ),
                ),
                const SizedBox(height: 16),
                Text(profile.username ?? 'Username', style: const TextStyle(fontSize: 24, fontWeight: FontWeight.bold)),
                Text(profile.email, style: TextStyle(fontSize: 16, color: Colors.grey[600])),
                if (profile.hasPendingDeletion) ...[
                  const SizedBox(height: 12),
                  Container(
                    padding: const EdgeInsets.all(12),
                    decoration: BoxDecoration(
                      color: Colors.orange[50],
                      borderRadius: BorderRadius.circular(12),
                      border: Border.all(color: Colors.orange[200]!),
                    ),
                    child: Column(
                      crossAxisAlignment: CrossAxisAlignment.start,
                      children: [
                        const Text('Account scheduled for deletion', style: TextStyle(fontWeight: FontWeight.bold, color: Colors.orange)),
                        const SizedBox(height: 4),
                        Text(
                          'Your account will be removed on ${_formatDateDisplay(profile.deletionScheduledFor)} unless you cancel.',
                          style: const TextStyle(color: Colors.orange),
                        ),
                        const SizedBox(height: 8),
                        TextButton(
                          onPressed: _isProcessing ? null : () => _cancelDeletion(authState),
                          child: const Text('Cancel deletion'),
                        ),
                      ],
                    ),
                  ),
                ],
              ],
            ),
          ),
          const SizedBox(height: 32),
          _buildSectionTitle('Personal Information'),
          const SizedBox(height: 16),
          _buildEditableField('Full Name', profile.fullName ?? '', () => _updateField(authState, 'full_name', profile.fullName ?? '')),
          _buildEditableField('Username', profile.username ?? '', () => _updateField(authState, 'username', profile.username ?? '')),
          _buildEditableField('Bio', profile.bio ?? '', () => _updateField(authState, 'bio', profile.bio ?? '')),
          _buildEditableField(
            'Date of Birth',
            _formatDateDisplay(profile.dateOfBirth),
            () => _selectDate(authState),
          ),
          _buildEditableField('Profession', profile.profession ?? '', () => _updateField(authState, 'profession', profile.profession ?? '')),
          _buildEditableField('How you heard about us', profile.heardFrom ?? '', () => _updateField(authState, 'heard_from', profile.heardFrom ?? '')),
          const SizedBox(height: 32),
          _buildSectionTitle('Account Settings'),
          const SizedBox(height: 16),
          _buildSettingsItem(Icons.lock_outline, 'Change Password', () => _changePassword(authState)),
          _buildSettingsItem(Icons.delete_outline, 'Delete Account', () => _handleDeleteAccount(authState), isDestructive: true),
          const SizedBox(height: 32),
          Center(
            child: ElevatedButton.icon(
              onPressed: _isProcessing ? null : () => _handleSignOut(authState),
              icon: const Icon(Icons.logout),
              label: const Text('Logout'),
              style: ElevatedButton.styleFrom(
                backgroundColor: const Color(0xFF8B5CF6),
                foregroundColor: Colors.white,
                padding: const EdgeInsets.symmetric(horizontal: 24, vertical: 12),
                shape: RoundedRectangleBorder(borderRadius: BorderRadius.circular(12)),
              ),
            ),
          ),
        ],
      ),
    );
  }

  Widget _buildSectionTitle(String title) {
    return Text(
      title,
      style: const TextStyle(fontSize: 18, fontWeight: FontWeight.bold, color: Color(0xFF8B5CF6)),
    );
  }

  String _formatDateDisplay(DateTime? date) {
    if (date == null) return '';
    final local = date.toLocal();
    return '${local.month}/${local.day}/${local.year}';
  }

  Widget _buildEditableField(String label, String value, VoidCallback onEdit) {
    return Padding(
      padding: const EdgeInsets.only(bottom: 16.0),
      child: InkWell(
        onTap: onEdit,
        borderRadius: BorderRadius.circular(12),
        child: Container(
          padding: const EdgeInsets.all(16),
          decoration: BoxDecoration(
            color: Colors.white,
            borderRadius: BorderRadius.circular(12),
            border: Border.all(color: Colors.grey[200] ?? Colors.grey),
          ),
          child: Row(
            children: [
              Expanded(
                child: Column(
                  crossAxisAlignment: CrossAxisAlignment.start,
                  children: [
                    Text(label, style: TextStyle(fontSize: 14, color: Colors.grey[600])),
                    const SizedBox(height: 4),
                    Text(
                      value.isNotEmpty ? value : 'Not set',
                      style: TextStyle(fontSize: 16, color: value.isNotEmpty ? Colors.black : Colors.grey[400]),
                    ),
                  ],
                ),
              ),
              Icon(Icons.edit, color: Colors.grey[400], size: 20),
            ],
          ),
        ),
      ),
    );
  }

  Widget _buildSettingsItem(IconData icon, String title, VoidCallback onTap, {bool isDestructive = false}) {
    return Padding(
      padding: const EdgeInsets.only(bottom: 16.0),
      child: InkWell(
        onTap: onTap,
        borderRadius: BorderRadius.circular(12),
        child: Container(
          padding: const EdgeInsets.all(16),
          decoration: BoxDecoration(
            color: Colors.white,
            borderRadius: BorderRadius.circular(12),
            border: Border.all(color: Colors.grey[200] ?? Colors.grey),
          ),
          child: Row(
            children: [
              Icon(icon, color: isDestructive ? Colors.red : Colors.grey[700], size: 24),
              const SizedBox(width: 16),
              Expanded(
                child: Text(
                  title,
                  style: TextStyle(fontSize: 16, color: isDestructive ? Colors.red : Colors.black),
                ),
              ),
              Icon(Icons.chevron_right, color: Colors.grey[400], size: 20),
            ],
          ),
        ),
      ),
    );
  }

  Widget _buildLoginView() {
    return AuthPage(
      onLoginSuccess: (_) => context.read<AuthState>().refreshProfile(),
      showAppBar: false,
    );
  }

  @override
  Widget build(BuildContext context) {
    return Consumer<AuthState>(
      builder: (context, authState, _) {
<<<<<<< HEAD
        if (!authState.supabaseAvailable) {
=======
        if (!authState.isServiceAvailable) {
>>>>>>> ba886340
          return Scaffold(
            appBar: AppBar(
              backgroundColor: Colors.grey[50],
              elevation: 0,
              leading: IconButton(
                icon: const Icon(Icons.arrow_back, color: Colors.black, size: 28),
                onPressed: () => Navigator.pop(context),
              ),
              title: const Text('Profile', style: TextStyle(color: Colors.black, fontSize: 32, fontWeight: FontWeight.bold)),
            ),
            body: const Center(
              child: Padding(
                padding: EdgeInsets.all(24.0),
                child: Text(
<<<<<<< HEAD
                  'Authentication is disabled. Configure Supabase credentials to enable profile features.',
=======
                  'Authentication services are currently unavailable. Please try again later.',
>>>>>>> ba886340
                  textAlign: TextAlign.center,
                ),
              ),
            ),
          );
        }

        return Scaffold(
          backgroundColor: Colors.grey[50],
          appBar: AppBar(
            backgroundColor: Colors.grey[50],
            elevation: 0,
            leading: IconButton(
              icon: const Icon(Icons.arrow_back, color: Colors.black, size: 28),
              onPressed: () => Navigator.pop(context),
            ),
            title: const Text(
              'Profile',
              style: TextStyle(color: Colors.black, fontSize: 32, fontWeight: FontWeight.bold),
            ),
          ),
          body: _isProcessing
              ? const Center(child: CircularProgressIndicator(color: Color(0xFF8B5CF6)))
              : authState.isAuthenticated
                  ? _buildProfileContent(authState)
                  : _buildLoginView(),
        );
      },
    );
  }
}<|MERGE_RESOLUTION|>--- conflicted
+++ resolved
@@ -477,11 +477,7 @@
   Widget build(BuildContext context) {
     return Consumer<AuthState>(
       builder: (context, authState, _) {
-<<<<<<< HEAD
-        if (!authState.supabaseAvailable) {
-=======
         if (!authState.isServiceAvailable) {
->>>>>>> ba886340
           return Scaffold(
             appBar: AppBar(
               backgroundColor: Colors.grey[50],
@@ -496,11 +492,7 @@
               child: Padding(
                 padding: EdgeInsets.all(24.0),
                 child: Text(
-<<<<<<< HEAD
-                  'Authentication is disabled. Configure Supabase credentials to enable profile features.',
-=======
                   'Authentication services are currently unavailable. Please try again later.',
->>>>>>> ba886340
                   textAlign: TextAlign.center,
                 ),
               ),
