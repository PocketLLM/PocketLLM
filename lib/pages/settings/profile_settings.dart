/// File Overview:
/// - Purpose: Profile management screen allowing users to update personal info
///   and avatars directly.
/// - Backend Migration: Keep but ensure all operations call backend endpoints
///   (no local shared preference fallbacks).
import 'dart:io';

import 'package:flutter/material.dart';
import 'package:image_picker/image_picker.dart';
import 'package:provider/provider.dart';
import 'package:shared_preferences/shared_preferences.dart';

import '../auth/auth_page.dart';
import '../auth/user_survey_page.dart';
import '../../models/user_profile.dart';
import '../../services/auth_state.dart';
import '../../services/theme_service.dart';
import '../../theme/app_colors.dart';

extension StringExtension on String {
  String capitalize() => isEmpty ? this : '${this[0].toUpperCase()}${substring(1)}';
}

class ProfileSettingsPage extends StatefulWidget {
  const ProfileSettingsPage({Key? key}) : super(key: key);

  @override
  State<ProfileSettingsPage> createState() => _ProfileSettingsPageState();
}

class _ProfileSettingsPageState extends State<ProfileSettingsPage> {
  final ImagePicker _picker = ImagePicker();
  bool _isProcessing = false;

  static const Map<String, String> _languageLabels = {
    'en': 'English',
    'fr': 'French',
    'es': 'Spanish',
    'de': 'German',
    'pt': 'Portuguese',
  };

  @override
  void initState() {
    super.initState();
    Future.microtask(() => context.read<AuthState>().refreshProfile());
  }

  Future<void> _pickImage(AuthState authState) async {
    try {
      final image = await _picker.pickImage(source: ImageSource.gallery, maxWidth: 600, maxHeight: 600);
      if (image == null) return;

      setState(() => _isProcessing = true);
      final file = File(image.path);
      final avatarUrl = await authState.uploadProfileImage(file);
      await authState.updateProfileFields({'avatar_url': avatarUrl});
      await authState.refreshProfile();
      if (!mounted) return;
      ScaffoldMessenger.of(context).showSnackBar(
        const SnackBar(content: Text('Profile image updated'), backgroundColor: Color(0xFF8B5CF6)),
      );
    } catch (e) {
      if (!mounted) return;
      ScaffoldMessenger.of(context).showSnackBar(
        SnackBar(content: Text('Error updating image: $e')),
      );
    } finally {
      if (mounted) setState(() => _isProcessing = false);
    }
  }

  Future<void> _updateField(AuthState authState, String field, String currentValue) async {
    final controller = TextEditingController(text: currentValue);
    final result = await showDialog<String>(
      context: context,
      builder: (context) => AlertDialog(
        title: Text('Edit ${field.replaceAll('_', ' ').capitalize()}'),
        content: TextField(
          controller: controller,
          decoration: InputDecoration(
            hintText: 'Enter ${field.replaceAll('_', ' ')}',
            border: OutlineInputBorder(borderRadius: BorderRadius.circular(12)),
          ),
          maxLines: field == 'bio' ? 3 : 1,
        ),
        actions: [
          TextButton(onPressed: () => Navigator.pop(context), child: const Text('Cancel')),
          ElevatedButton(
            onPressed: () => Navigator.pop(context, controller.text.trim()),
            style: ElevatedButton.styleFrom(backgroundColor: const Color(0xFF8B5CF6), foregroundColor: Colors.white),
            child: const Text('Save'),
          ),
        ],
      ),
    );

    if (result != null && result.isNotEmpty) {
      setState(() => _isProcessing = true);
      try {
        await authState.updateProfileFields({field: result});
        await authState.refreshProfile();
        if (!mounted) return;
        ScaffoldMessenger.of(context).showSnackBar(
          const SnackBar(content: Text('Profile updated'), backgroundColor: Color(0xFF8B5CF6)),
        );
      } catch (e) {
        if (!mounted) return;
        ScaffoldMessenger.of(context).showSnackBar(
          SnackBar(content: Text('Error updating profile: $e'), backgroundColor: Colors.redAccent),
        );
      } finally {
        if (mounted) setState(() => _isProcessing = false);
      }
    }
  }

  Future<void> _selectDate(AuthState authState) async {
    final profile = authState.profile;
    final initial = profile?.dateOfBirth ?? DateTime.now().subtract(const Duration(days: 365 * 18));
    final picked = await showDatePicker(
      context: context,
      initialDate: initial,
      firstDate: DateTime(1950),
      lastDate: DateTime.now(),
    );
    if (picked != null) {
      setState(() => _isProcessing = true);
      try {
        await authState.updateProfileFields({'date_of_birth': picked.toIso8601String()});
        await authState.refreshProfile();
      } finally {
        if (mounted) setState(() => _isProcessing = false);
      }
    }
  }

  Future<void> _changePassword(AuthState authState) async {
    final newPasswordController = TextEditingController();
    final confirmPasswordController = TextEditingController();
    final result = await showDialog<bool>(
      context: context,
      builder: (context) => AlertDialog(
        title: const Text('Change Password'),
        content: Column(
          mainAxisSize: MainAxisSize.min,
          children: [
            TextField(
              controller: newPasswordController,
              obscureText: true,
              decoration: InputDecoration(
                hintText: 'New Password',
                border: OutlineInputBorder(borderRadius: BorderRadius.circular(12)),
              ),
            ),
            const SizedBox(height: 12),
            TextField(
              controller: confirmPasswordController,
              obscureText: true,
              decoration: InputDecoration(
                hintText: 'Confirm Password',
                border: OutlineInputBorder(borderRadius: BorderRadius.circular(12)),
              ),
            ),
          ],
        ),
        actions: [
          TextButton(onPressed: () => Navigator.pop(context, false), child: const Text('Cancel')),
          ElevatedButton(
            onPressed: () {
              final newPassword = newPasswordController.text.trim();
              if (newPassword.length < 8) {
                ScaffoldMessenger.of(context).showSnackBar(
                  const SnackBar(content: Text('Password must be at least 8 characters'), backgroundColor: Colors.redAccent),
                );
                return;
              }
              if (newPassword != confirmPasswordController.text.trim()) {
                ScaffoldMessenger.of(context).showSnackBar(
                  const SnackBar(content: Text('Passwords do not match'), backgroundColor: Colors.redAccent),
                );
                return;
              }
              Navigator.pop(context, true);
            },
            style: ElevatedButton.styleFrom(backgroundColor: const Color(0xFF8B5CF6), foregroundColor: Colors.white),
            child: const Text('Update'),
          ),
        ],
      ),
    );

    if (result == true) {
      setState(() => _isProcessing = true);
      try {
        await authState.updatePassword(newPasswordController.text.trim());
        if (!mounted) return;
        ScaffoldMessenger.of(context).showSnackBar(
          const SnackBar(content: Text('Password updated'), backgroundColor: Color(0xFF8B5CF6)),
        );
      } catch (e) {
        if (!mounted) return;
        ScaffoldMessenger.of(context).showSnackBar(
          SnackBar(content: Text('Error updating password: $e'), backgroundColor: Colors.redAccent),
        );
      } finally {
        if (mounted) setState(() => _isProcessing = false);
      }
    }
  }

  Future<void> _handleSignOut(AuthState authState) async {
    setState(() => _isProcessing = true);
    try {
      await authState.signOut();
      final prefs = await SharedPreferences.getInstance();
      await prefs.setBool('authSkipped', true);
      if (!mounted) return;
      ScaffoldMessenger.of(context).showSnackBar(const SnackBar(content: Text('Signed out')));
    } catch (e) {
      if (!mounted) return;
      ScaffoldMessenger.of(context).showSnackBar(
        SnackBar(content: Text('Error signing out: $e'), backgroundColor: Colors.redAccent),
      );
    } finally {
      if (mounted) setState(() => _isProcessing = false);
    }
  }

  Future<void> _handleDeleteAccount(AuthState authState) async {
    final confirm = await showDialog<bool>(
      context: context,
      builder: (context) => AlertDialog(
        title: const Text('Delete Account'),
        content: const Text('Deleting your account will schedule removal in 30 days. You can cancel by logging in before then.'),
        actions: [
          TextButton(onPressed: () => Navigator.pop(context, false), child: const Text('Cancel')),
          ElevatedButton(
            onPressed: () => Navigator.pop(context, true),
            style: ElevatedButton.styleFrom(backgroundColor: Colors.red, foregroundColor: Colors.white),
            child: const Text('Confirm'),
          ),
        ],
      ),
    );

    if (confirm == true) {
      setState(() => _isProcessing = true);
      try {
        await authState.requestAccountDeletion();
        await authState.refreshProfile();
        if (!mounted) return;
        ScaffoldMessenger.of(context).showSnackBar(
          const SnackBar(content: Text('Account scheduled for deletion in 30 days'), backgroundColor: Colors.orange),
        );
      } catch (e) {
        if (!mounted) return;
        ScaffoldMessenger.of(context).showSnackBar(
          SnackBar(content: Text('Error scheduling deletion: $e'), backgroundColor: Colors.redAccent),
        );
      } finally {
        if (mounted) setState(() => _isProcessing = false);
      }
    }
  }

  Future<void> _cancelDeletion(AuthState authState) async {
    setState(() => _isProcessing = true);
    try {
      await authState.cancelAccountDeletion();
      await authState.refreshProfile();
      if (!mounted) return;
      ScaffoldMessenger.of(context).showSnackBar(
        const SnackBar(content: Text('Deletion cancelled'), backgroundColor: Color(0xFF8B5CF6)),
      );
    } catch (e) {
      if (!mounted) return;
      ScaffoldMessenger.of(context).showSnackBar(
        SnackBar(content: Text('Error cancelling deletion: $e'), backgroundColor: Colors.redAccent),
      );
    } finally {
      if (mounted) setState(() => _isProcessing = false);
    }
  }

  Widget _buildProfileContent(AuthState authState) {
    final profile = authState.profile;
    if (profile == null) {
      return const Center(child: CircularProgressIndicator());
    }

    ImageProvider? avatarProvider;
    if (profile.avatarUrl != null && profile.avatarUrl!.isNotEmpty) {
      if (profile.avatarUrl!.startsWith('http')) {
        avatarProvider = NetworkImage(profile.avatarUrl!);
      } else {
        final file = File(profile.avatarUrl!);
        if (file.existsSync()) {
          avatarProvider = FileImage(file);
        }
      }
    }

    return AnimatedBuilder(
      animation: ThemeService(),
      builder: (context, _) {
        final colorScheme = ThemeService().colorScheme;
        final accent = colorScheme.primary;
        final softBackground = _tintWithSurface(accent, colorScheme.surface);

        return Container(
          color: softBackground,
          child: Center(
            child: SingleChildScrollView(
              padding: const EdgeInsets.symmetric(horizontal: 24, vertical: 40),
              child: ConstrainedBox(
                constraints: const BoxConstraints(maxWidth: 460),
                child: DecoratedBox(
                  decoration: BoxDecoration(
                    color: colorScheme.surface,
                    borderRadius: BorderRadius.circular(32),
                    boxShadow: [
                      BoxShadow(
                        color: colorScheme.shadow.withOpacity(0.18),
                        blurRadius: 40,
                        offset: const Offset(0, 24),
                      ),
                    ],
                  ),
                  child: Padding(
                    padding: const EdgeInsets.symmetric(horizontal: 28, vertical: 32),
                    child: Column(
                      crossAxisAlignment: CrossAxisAlignment.start,
                      children: [
                        Row(
                          children: [
                            GestureDetector(
                              onTap: _isProcessing ? null : () => _pickImage(authState),
                              child: Stack(
                                clipBehavior: Clip.none,
                                children: [
                                  CircleAvatar(
                                    radius: 46,
                                    backgroundColor: colorScheme.cardBorder.withOpacity(0.3),
                                    backgroundImage: avatarProvider,
                                    child: avatarProvider == null
                                        ? Icon(Icons.person, size: 48, color: colorScheme.onSurface.withOpacity(0.35))
                                        : null,
                                  ),
                                  Positioned(
                                    right: -2,
                                    bottom: -2,
                                    child: Container(
                                      padding: const EdgeInsets.all(6),
                                      decoration: BoxDecoration(
                                        color: accent,
                                        shape: BoxShape.circle,
                                        boxShadow: [
                                          BoxShadow(
                                            color: accent.withOpacity(0.35),
                                            blurRadius: 10,
                                          ),
                                        ],
                                      ),
                                      child: Icon(Icons.edit, color: colorScheme.onPrimary, size: 16),
                                    ),
                                  ),
                                ],
                              ),
                            ),
                            const SizedBox(width: 20),
                            Expanded(
                              child: Column(
                                crossAxisAlignment: CrossAxisAlignment.start,
                                children: [
                                  Text(
                                    profile.fullName?.isNotEmpty == true
                                        ? profile.fullName!
                                        : (profile.username ?? 'Your profile'),
                                    style: TextStyle(
                                      fontSize: 26,
                                      fontWeight: FontWeight.w700,
                                      color: colorScheme.onSurface,
                                    ),
                                  ),
                                  const SizedBox(height: 6),
                                  Text(
                                    profile.email,
                                    style: TextStyle(
                                      fontSize: 15,
                                      color: colorScheme.onSurface.withOpacity(0.6),
                                    ),
                                  ),
                                ],
                              ),
                            ),
                          ],
                        ),
                        const SizedBox(height: 24),
                        AnimatedSwitcher(
                          duration: const Duration(milliseconds: 280),
                          child: profile.hasPendingDeletion
                              ? _buildPendingDeletionCard(colorScheme, authState, profile)
                              : const SizedBox.shrink(key: ValueKey('no-deletion-card')),
                        ),
                        if (!profile.hasPendingDeletion) const SizedBox(height: 4),
                        _buildMenuTile(
                          colorScheme: colorScheme,
                          icon: Icons.assignment_ind_outlined,
                          title: 'Account details',
                          subtitle: 'Update your personal information',
                          onTap: () => _showAccountDetailsSheet(authState, profile),
                        ),
                        _buildMenuTile(
                          colorScheme: colorScheme,
                          icon: Icons.lock_outline,
                          title: 'Change password',
                          subtitle: 'Keep your account secure',
                          onTap: () => _changePassword(authState),
                        ),
                        _buildMenuTile(
                          colorScheme: colorScheme,
                          icon: Icons.notifications_none_rounded,
                          title: 'Notifications',
                          subtitle: 'Receive important updates',
                          trailing: _buildNotificationSwitch(colorScheme, authState, profile),
                        ),
                        _buildMenuTile(
                          colorScheme: colorScheme,
                          icon: Icons.language,
                          title: 'Language',
                          subtitle: _languageLabels[_resolveLanguage(profile)] ?? 'English',
                          onTap: () => _showLanguagePicker(authState, profile),
                        ),
                        _buildMenuTile(
                          colorScheme: colorScheme,
                          icon: Icons.dark_mode_outlined,
                          title: 'Theme mode',
                          subtitle: 'Match PocketLLM to your preference',
                          trailing: _buildThemeToggle(colorScheme),
                        ),
                        _buildMenuTile(
                          colorScheme: colorScheme,
                          icon: Icons.flag_outlined,
                          title: 'Onboarding',
                          subtitle: profile.surveyCompleted
                              ? 'Update your onboarding answers'
                              : 'Finish getting started',
                          onTap: _isProcessing
                              ? null
                              : () async {
                                  await Navigator.push(
                                    context,
                                    MaterialPageRoute(
                                      builder: (context) => UserSurveyPage(
                                        onComplete: () {},
                                      ),
                                    ),
                                  );
                                  if (mounted) {
                                    await authState.refreshProfile();
                                  }
                                },
                        ),
                        const SizedBox(height: 12),
                        Divider(color: colorScheme.cardBorder.withOpacity(0.6)),
                        const SizedBox(height: 12),
                        _buildMenuTile(
                          colorScheme: colorScheme,
                          icon: Icons.delete_outline,
                          title: 'Delete account',
                          subtitle: 'Schedule removal after a 30-day grace period',
                          onTap: () => _handleDeleteAccount(authState),
                          isDestructive: true,
                        ),
                        const SizedBox(height: 20),
                        SizedBox(
                          width: double.infinity,
                          child: ElevatedButton.icon(
                            onPressed: _isProcessing ? null : () => _handleSignOut(authState),
                            icon: const Icon(Icons.logout_rounded),
                            label: const Text('Logout'),
                            style: ElevatedButton.styleFrom(
                              backgroundColor: accent,
                              foregroundColor: colorScheme.onPrimary,
                              padding: const EdgeInsets.symmetric(vertical: 16),
                              shape: RoundedRectangleBorder(borderRadius: BorderRadius.circular(16)),
                            ),
                          ),
                        ),
                      ],
                    ),
                  ),
                ),
              ),
            ),
          ),
        );
      },
    );
  }

  Widget _buildPendingDeletionCard(
    AppColorScheme colorScheme,
    AuthState authState,
    UserProfile profile,
  ) {
    return Container(
      key: const ValueKey('pending-deletion-card'),
      margin: const EdgeInsets.only(bottom: 12),
      padding: const EdgeInsets.all(16),
      decoration: BoxDecoration(
        color: const Color(0xFFFFF2E7),
        borderRadius: BorderRadius.circular(22),
        border: Border.all(color: const Color(0xFFFFB680)),
      ),
      child: Column(
        crossAxisAlignment: CrossAxisAlignment.start,
        children: [
          Text(
            'Account scheduled for deletion',
            style: TextStyle(
              fontWeight: FontWeight.w700,
              color: Colors.deepOrange.shade600,
            ),
          ),
          const SizedBox(height: 8),
          Text(
            'Your account will be removed on ${_formatDateDisplay(profile.deletionScheduledFor)} unless you cancel beforehand.',
            style: TextStyle(
              color: Colors.deepOrange.shade600,
              height: 1.4,
            ),
          ),
          const SizedBox(height: 12),
          SizedBox(
            width: double.infinity,
            child: OutlinedButton.icon(
              onPressed: _isProcessing ? null : () => _cancelDeletion(authState),
              icon: const Icon(Icons.restore_rounded),
              label: const Text('Cancel deletion'),
              style: OutlinedButton.styleFrom(
                foregroundColor: Colors.deepOrange.shade700,
                side: BorderSide(color: Colors.deepOrange.shade300),
                padding: const EdgeInsets.symmetric(vertical: 12),
                shape: RoundedRectangleBorder(borderRadius: BorderRadius.circular(14)),
              ),
            ),
          ),
        ],
      ),
    );
  }

  Widget _buildNotificationSwitch(AppColorScheme colorScheme, AuthState authState, UserProfile profile) {
    final isEnabled = _readNotificationsPreference(profile);
    return Switch(
      value: isEnabled,
      onChanged: _isProcessing
          ? null
          : (value) async {
              setState(() => _isProcessing = true);
              try {
                final updatedOnboarding = Map<String, dynamic>.from(profile.onboarding ?? {});
                updatedOnboarding['notifications_enabled'] = value;
                await authState.updateProfileFields({'onboarding': updatedOnboarding});
                await authState.refreshProfile();
              } catch (e) {
                if (!mounted) return;
                ScaffoldMessenger.of(context).showSnackBar(
                  SnackBar(content: Text('Unable to update notifications: $e')),
                );
              } finally {
                if (mounted) setState(() => _isProcessing = false);
              }
            },
      activeColor: colorScheme.primary,
    );
  }

  Widget _buildThemeToggle(AppColorScheme colorScheme) {
    final themeService = ThemeService();
    final isHighContrast = themeService.colorSchemeType == ColorSchemeType.highContrast;
    return Switch(
      value: isHighContrast,
      activeColor: colorScheme.primary,
      onChanged: (value) async {
        if (_isProcessing) return;
        setState(() => _isProcessing = true);
        try {
          if (value) {
            await themeService.setColorSchemeType(ColorSchemeType.highContrast);
          } else {
            await themeService.setColorSchemeType(ColorSchemeType.standard);
          }
        } finally {
          if (mounted) setState(() => _isProcessing = false);
        }
      },
    );
  }

  Future<void> _showAccountDetailsSheet(AuthState authState, UserProfile profile) async {
    await showModalBottomSheet(
      context: context,
      isScrollControlled: true,
      backgroundColor: Colors.transparent,
      builder: (context) {
        final bottomPadding = MediaQuery.of(context).viewInsets.bottom;
        return AnimatedBuilder(
          animation: ThemeService(),
          builder: (context, _) {
            final sheetColors = ThemeService().colorScheme;
            return Padding(
              padding: EdgeInsets.only(bottom: bottomPadding),
              child: Container(
                decoration: BoxDecoration(
                  color: sheetColors.surface,
                  borderRadius: const BorderRadius.vertical(top: Radius.circular(32)),
                  boxShadow: [
                    BoxShadow(
                      color: sheetColors.shadow.withOpacity(0.25),
                      blurRadius: 30,
                      offset: const Offset(0, -4),
                    ),
                  ],
                ),
                child: SafeArea(
                  top: false,
                  child: SingleChildScrollView(
                    padding: const EdgeInsets.symmetric(horizontal: 24, vertical: 24),
                    child: Column(
                      crossAxisAlignment: CrossAxisAlignment.start,
                      children: [
                        Row(
                          mainAxisAlignment: MainAxisAlignment.spaceBetween,
                          children: [
                            Text(
                              'Account details',
                              style: TextStyle(
                                fontSize: 22,
                                fontWeight: FontWeight.bold,
                                color: sheetColors.onSurface,
                              ),
                            ),
                            IconButton(
                              onPressed: () => Navigator.pop(context),
                              icon: Icon(Icons.close, color: sheetColors.onSurface.withOpacity(0.6)),
                            ),
                          ],
                        ),
                        const SizedBox(height: 16),
                        _buildEditableField(
<<<<<<< HEAD
                          colorScheme,
=======
                          sheetColors,
>>>>>>> 61fdb864
                          'Full Name',
                          profile.fullName ?? '',
                          () => _updateField(authState, 'full_name', profile.fullName ?? ''),
                        ),
                        _buildEditableField(
<<<<<<< HEAD
                          colorScheme,
=======
                          sheetColors,
>>>>>>> 61fdb864
                          'Username',
                          profile.username ?? '',
                          () => _updateField(authState, 'username', profile.username ?? ''),
                        ),
                        _buildEditableField(
<<<<<<< HEAD
                          colorScheme,
=======
                          sheetColors,
>>>>>>> 61fdb864
                          'Bio',
                          profile.bio ?? '',
                          () => _updateField(authState, 'bio', profile.bio ?? ''),
                        ),
                        _buildEditableField(
<<<<<<< HEAD
                          colorScheme,
=======
                          sheetColors,
>>>>>>> 61fdb864
                          'Date of Birth',
                          _formatDateDisplay(profile.dateOfBirth),
                          () => _selectDate(authState),
                        ),
                        _buildEditableField(
<<<<<<< HEAD
                          colorScheme,
=======
                          sheetColors,
>>>>>>> 61fdb864
                          'Profession',
                          profile.profession ?? '',
                          () => _updateField(authState, 'profession', profile.profession ?? ''),
                        ),
                        _buildEditableField(
<<<<<<< HEAD
                          colorScheme,
=======
                          sheetColors,
>>>>>>> 61fdb864
                          'How you heard about us',
                          profile.heardFrom ?? '',
                          () => _updateField(authState, 'heard_from', profile.heardFrom ?? ''),
                        ),
                      ],
                    ),
                  ),
                ),
              ),
            );
          },
        );
      },
    );
  }

  Future<void> _showLanguagePicker(AuthState authState, UserProfile profile) async {
    final currentCode = _resolveLanguage(profile);
    final selected = await showModalBottomSheet<String>(
      context: context,
      backgroundColor: Colors.transparent,
      builder: (context) {
        return AnimatedBuilder(
          animation: ThemeService(),
          builder: (context, _) {
            final colors = ThemeService().colorScheme;
            return Container(
              decoration: BoxDecoration(
                color: colors.surface,
                borderRadius: const BorderRadius.vertical(top: Radius.circular(32)),
                boxShadow: [
                  BoxShadow(
                    color: colors.shadow.withOpacity(0.25),
                    blurRadius: 30,
                    offset: const Offset(0, -4),
                  ),
                ],
              ),
              child: SafeArea(
                top: false,
                child: ListView(
                  padding: const EdgeInsets.symmetric(vertical: 12),
                  shrinkWrap: true,
                  children: _languageLabels.entries.map((entry) {
                    final isSelected = entry.key == currentCode;
                    return ListTile(
                      leading: Icon(
                        isSelected ? Icons.radio_button_checked : Icons.radio_button_off,
                        color: isSelected ? colors.primary : colors.onSurface.withOpacity(0.4),
                      ),
                      title: Text(entry.value),
                      onTap: () => Navigator.pop(context, entry.key),
                    );
                  }).toList(),
                ),
              ),
            );
          },
        );
      },
    );

    if (selected == null || selected == currentCode) {
      return;
    }

    setState(() => _isProcessing = true);
    try {
      final onboarding = Map<String, dynamic>.from(profile.onboarding ?? {});
      onboarding['language'] = selected;
      await authState.updateProfileFields({'onboarding': onboarding});
      await authState.refreshProfile();
      if (!mounted) return;
      final label = _languageLabels[selected] ?? selected;
      ScaffoldMessenger.of(context).showSnackBar(
        SnackBar(content: Text('Language updated to $label')),
      );
    } catch (e) {
      if (!mounted) return;
      ScaffoldMessenger.of(context).showSnackBar(
        SnackBar(content: Text('Unable to update language: $e')),
      );
    } finally {
      if (mounted) setState(() => _isProcessing = false);
    }
  }

  String _resolveLanguage(UserProfile profile) {
    final onboarding = profile.onboarding;
    if (onboarding == null) {
      return 'en';
    }
    final value = onboarding['language'];
    if (value is String && value.isNotEmpty) {
      return value;
    }
    return 'en';
  }

  bool _readNotificationsPreference(UserProfile profile) {
    final onboarding = profile.onboarding;
    if (onboarding == null) {
      return false;
    }
    final value = onboarding['notifications_enabled'];
    if (value is bool) return value;
    if (value is num) return value != 0;
    if (value is String) {
      final normalized = value.toLowerCase();
      return normalized == 'true' || normalized == '1';
    }
    return false;
  }

  String _formatDateDisplay(DateTime? date) {
    if (date == null) return '';
    final local = date.toLocal();
    return '${local.month}/${local.day}/${local.year}';
  }

  Widget _buildEditableField(
    AppColorScheme colorScheme,
    String label,
    String value,
    VoidCallback onEdit,
  ) {
    final isEmpty = value.isEmpty;
    return Padding(
      padding: const EdgeInsets.only(bottom: 16.0),
      child: InkWell(
        onTap: onEdit,
        borderRadius: BorderRadius.circular(18),
        child: Container(
          padding: const EdgeInsets.symmetric(horizontal: 20, vertical: 18),
          decoration: BoxDecoration(
            color: colorScheme.inputBackground,
            borderRadius: BorderRadius.circular(18),
            border: Border.all(color: colorScheme.cardBorder),
          ),
          child: Row(
            children: [
              Expanded(
                child: Column(
                  crossAxisAlignment: CrossAxisAlignment.start,
                  children: [
                    Text(
                      label,
                      style: TextStyle(
                        fontSize: 14,
                        color: colorScheme.onSurface.withOpacity(0.6),
                      ),
                    ),
                    const SizedBox(height: 4),
                    Text(
                      isEmpty ? 'Not set' : value,
                      style: TextStyle(
                        fontSize: 16,
                        fontWeight: FontWeight.w600,
                        color: isEmpty
                            ? colorScheme.onSurface.withOpacity(0.35)
                            : colorScheme.onSurface,
                      ),
                    ),
                  ],
                ),
              ),
              Icon(Icons.edit_outlined, color: colorScheme.onSurface.withOpacity(0.4), size: 20),
            ],
          ),
        ),
      ),
    );
  }

  Widget _buildMenuTile({
    required AppColorScheme colorScheme,
    required IconData icon,
    required String title,
    String? subtitle,
    VoidCallback? onTap,
    Widget? trailing,
    bool isDestructive = false,
  }) {
    final iconBackground = colorScheme.primary.withOpacity(0.12);
    final textColor = isDestructive ? Colors.red.shade600 : colorScheme.onSurface;
    return Padding(
      padding: const EdgeInsets.symmetric(vertical: 6.0),
      child: InkWell(
        borderRadius: BorderRadius.circular(22),
        onTap: onTap,
        child: Container(
          padding: const EdgeInsets.symmetric(horizontal: 18, vertical: 18),
          decoration: BoxDecoration(
            color: colorScheme.cardBackground,
            borderRadius: BorderRadius.circular(22),
            border: Border.all(color: colorScheme.cardBorder.withOpacity(0.7)),
          ),
          child: Row(
            children: [
              Container(
                decoration: BoxDecoration(
                  color: isDestructive ? Colors.red.shade50 : iconBackground,
                  borderRadius: BorderRadius.circular(16),
                ),
                padding: const EdgeInsets.all(12),
                child: Icon(
                  icon,
                  color: isDestructive ? Colors.red.shade500 : colorScheme.primary,
                ),
              ),
              const SizedBox(width: 16),
              Expanded(
                child: Column(
                  crossAxisAlignment: CrossAxisAlignment.start,
                  children: [
                    Text(
                      title,
                      style: TextStyle(
                        fontSize: 16,
                        fontWeight: FontWeight.w600,
                        color: textColor,
                      ),
                    ),
                    if (subtitle != null) ...[
                      const SizedBox(height: 4),
                      Text(
                        subtitle,
                        style: TextStyle(
                          fontSize: 13,
                          color: textColor.withOpacity(0.6),
                        ),
                      ),
                    ],
                  ],
                ),
              ),
              trailing ?? Icon(
                Icons.chevron_right,
                color: colorScheme.onSurface.withOpacity(0.4),
              ),
            ],
          ),
        ),
      ),
    );
  }

  Color _tintWithSurface(Color base, Color surface) {
    final hsl = HSLColor.fromColor(base);
    final lightened = hsl.withLightness((hsl.lightness + 0.52).clamp(0.0, 1.0));
    final tinted = Color.alphaBlend(lightened.toColor().withOpacity(0.7), surface);
    return tinted;
  }

  Widget _buildLoginView() {
    return AuthPage(
      onLoginSuccess: (_) => context.read<AuthState>().refreshProfile(),
      showAppBar: false,
    );
  }

  @override
  Widget build(BuildContext context) {
    return Consumer<AuthState>(
      builder: (context, authState, _) {
        if (!authState.isServiceAvailable) {
          return AnimatedBuilder(
            animation: ThemeService(),
            builder: (context, _) {
              final colorScheme = ThemeService().colorScheme;
              return Scaffold(
                backgroundColor: _tintWithSurface(colorScheme.primary, colorScheme.surface),
                appBar: AppBar(
                  backgroundColor: Colors.transparent,
                  elevation: 0,
                  leading: IconButton(
                    icon: Icon(Icons.arrow_back, color: colorScheme.onSurface, size: 28),
                    onPressed: () => Navigator.pop(context),
                  ),
                  title: Text(
                    'Profile',
                    style: TextStyle(
                      color: colorScheme.onSurface,
                      fontSize: 28,
                      fontWeight: FontWeight.w700,
                    ),
                  ),
                ),
                body: Center(
                  child: Padding(
                    padding: const EdgeInsets.all(24.0),
                    child: Text(
                      'Authentication services are currently unavailable. Please try again later.',
                      textAlign: TextAlign.center,
                      style: TextStyle(color: colorScheme.onSurface.withOpacity(0.7)),
                    ),
                  ),
                ),
              );
            },
          );
        }

        return AnimatedBuilder(
          animation: ThemeService(),
          builder: (context, _) {
            final colorScheme = ThemeService().colorScheme;
            final content = authState.isAuthenticated
                ? _buildProfileContent(authState)
                : _buildLoginView();
            return Scaffold(
              backgroundColor: _tintWithSurface(colorScheme.primary, colorScheme.surface),
              appBar: AppBar(
                backgroundColor: Colors.transparent,
                elevation: 0,
                leading: IconButton(
                  icon: Icon(Icons.arrow_back, color: colorScheme.onSurface, size: 28),
                  onPressed: () => Navigator.pop(context),
                ),
                title: Text(
                  'Profile',
                  style: TextStyle(
                    color: colorScheme.onSurface,
                    fontSize: 28,
                    fontWeight: FontWeight.w700,
                  ),
                ),
              ),
              body: Stack(
                children: [
                  Positioned.fill(child: content),
                  if (_isProcessing)
                    Positioned.fill(
                      child: Container(
                        color: colorScheme.overlay,
                        child: Center(
                          child: CircularProgressIndicator(color: colorScheme.primary),
                        ),
                      ),
                    ),
                ],
              ),
            );
          },
        );
      },
    );
  }
}<|MERGE_RESOLUTION|>--- conflicted
+++ resolved
@@ -651,61 +651,37 @@
                         ),
                         const SizedBox(height: 16),
                         _buildEditableField(
-<<<<<<< HEAD
-                          colorScheme,
-=======
                           sheetColors,
->>>>>>> 61fdb864
                           'Full Name',
                           profile.fullName ?? '',
                           () => _updateField(authState, 'full_name', profile.fullName ?? ''),
                         ),
                         _buildEditableField(
-<<<<<<< HEAD
-                          colorScheme,
-=======
                           sheetColors,
->>>>>>> 61fdb864
                           'Username',
                           profile.username ?? '',
                           () => _updateField(authState, 'username', profile.username ?? ''),
                         ),
                         _buildEditableField(
-<<<<<<< HEAD
-                          colorScheme,
-=======
                           sheetColors,
->>>>>>> 61fdb864
                           'Bio',
                           profile.bio ?? '',
                           () => _updateField(authState, 'bio', profile.bio ?? ''),
                         ),
                         _buildEditableField(
-<<<<<<< HEAD
-                          colorScheme,
-=======
                           sheetColors,
->>>>>>> 61fdb864
                           'Date of Birth',
                           _formatDateDisplay(profile.dateOfBirth),
                           () => _selectDate(authState),
                         ),
                         _buildEditableField(
-<<<<<<< HEAD
-                          colorScheme,
-=======
                           sheetColors,
->>>>>>> 61fdb864
                           'Profession',
                           profile.profession ?? '',
                           () => _updateField(authState, 'profession', profile.profession ?? ''),
                         ),
                         _buildEditableField(
-<<<<<<< HEAD
-                          colorScheme,
-=======
                           sheetColors,
->>>>>>> 61fdb864
                           'How you heard about us',
                           profile.heardFrom ?? '',
                           () => _updateField(authState, 'heard_from', profile.heardFrom ?? ''),
