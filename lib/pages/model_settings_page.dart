--- conflicted
+++ resolved
@@ -1,13 +1,9 @@
 import 'package:flutter/material.dart';
 import '../component/models.dart';
-<<<<<<< HEAD
 import '../component/model_config_dialog.dart';
 import '../component/model_list_item.dart';
 import '../services/pocket_llm_service.dart';
 import 'auth/auth_page.dart';
-=======
-import '../services/model_service.dart';
->>>>>>> c2d54a57
 
 class ModelSettingsPage extends StatefulWidget {
   const ModelSettingsPage({Key? key}) : super(key: key);
@@ -24,10 +20,6 @@
   bool _isLoadingModels = true;
   bool _isLoadingProviders = true;
   String? _selectedModelId;
-<<<<<<< HEAD
-  final _modelService = ModelService();
-=======
->>>>>>> c2d54a57
 
   @override
   void initState() {
