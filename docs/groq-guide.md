--- conflicted
+++ resolved
@@ -421,11 +421,7 @@
 
 ## 11. Operational Best Practices
 
-<<<<<<< HEAD
-- Use `GroqProviderClient` to list models; it requires the decrypted per-user API key and will not fall back to environment variables.
-=======
 - Use `GroqProviderClient` to list models; it merges per-user credentials with environment fallbacks via the official SDK.
->>>>>>> f5caeee5
 - Prefer `GroqSDKService` helpers when building new chat, responses, or speech features—they manage client lifecycles and logging.
 - Monitor rate limit headers and implement exponential back-off on 429 responses.
 - For audio workloads, pre-process inputs (e.g., downsample to 16 kHz mono) and consider chunking long files.
