--- conflicted
+++ resolved
@@ -158,110 +158,6 @@
         name: str | None = None,
         model_id: str | None = None,
         query: str | None = None,
-<<<<<<< HEAD
-    ) -> ProviderModelsResponse:
-        records = await self._fetch_provider_records(user_id)
-        active_configs = [record for record in records if record.is_active and record.api_key]
-        active_provider_keys = {record.provider.lower(): record.provider for record in active_configs}
-        configured_provider_names = [record.provider for record in active_configs]
-        missing_providers = [
-            provider_name
-            for provider_name in _SUPPORTED_PROVIDERS
-            if provider_name not in active_provider_keys
-        ]
-
-        if provider is not None:
-            provider_key = provider.lower()
-            active_for_provider = [
-                record for record in active_configs if record.provider.lower() == provider_key
-            ]
-            if not active_for_provider:
-                message = (
-                    f"Provider '{provider}' is not configured. Add a valid API key to query models."
-                )
-                missing = sorted(set(missing_providers + [provider_key]))
-                return ProviderModelsResponse(
-                    models=[],
-                    message=message,
-                    configured_providers=sorted(configured_provider_names),
-                    missing_providers=missing,
-                )
-
-            models = await self._catalogue.list_models_for_provider(provider, active_for_provider)
-            filtered = self._filter_models(models, name=name, model_id=model_id, query=query)
-            message = None
-            if not filtered:
-                message = (
-                    "No models matched the supplied filters."
-                    if models
-                    else f"No models were returned by provider '{provider_key}'."
-                )
-            remaining_missing = [p for p in missing_providers if p != provider_key]
-            return ProviderModelsResponse(
-                models=filtered,
-                message=message,
-                configured_providers=sorted(configured_provider_names),
-                missing_providers=sorted(remaining_missing),
-            )
-
-        if not active_configs:
-            configured = [record.provider for record in records if record.is_active]
-            message = (
-                "No providers are configured with API keys. Add a provider API key to fetch models."
-            )
-            return ProviderModelsResponse(
-                models=[],
-                message=message,
-                configured_providers=sorted(configured),
-                missing_providers=sorted(_SUPPORTED_PROVIDERS.keys()),
-            )
-
-        models = await self._catalogue.list_all_models(active_configs)
-        filtered = self._filter_models(models, name=name, model_id=model_id, query=query)
-        message = None
-        if not filtered:
-            message = (
-                "No models matched the supplied filters."
-                if models
-                else "No models were returned by the configured providers."
-            )
-        return ProviderModelsResponse(
-            models=filtered,
-            message=message,
-            configured_providers=sorted(configured_provider_names),
-            missing_providers=sorted(missing_providers),
-        )
-
-    async def list_provider_statuses(self, user_id: UUID) -> list[ProviderStatus]:
-        records = await self._fetch_provider_records(user_id)
-        indexed = {record.provider.lower(): record for record in records}
-        statuses: list[ProviderStatus] = []
-        for provider, info in _SUPPORTED_PROVIDERS.items():
-            record = indexed.get(provider)
-            configured = bool(record and record.is_active)
-            has_key = bool(record and record.api_key)
-            message: str
-            if record is None:
-                message = "Provider is not configured. Add an API key to enable it."
-            elif not has_key:
-                message = "API key missing or invalid. Update the credentials to enable this provider."
-            elif not record.is_active:
-                message = "Provider is disabled. Activate it to query models."
-            else:
-                message = "Provider is configured and ready to use."
-            statuses.append(
-                ProviderStatus(
-                    provider=provider,
-                    display_name=info["name"],
-                    configured=configured,
-                    is_active=bool(record and record.is_active),
-                    has_api_key=has_key,
-                    api_key_preview=record.api_key_preview if record else None,
-                    message=message,
-                )
-            )
-        return statuses
-=======
     ) -> list[ProviderModel]:
         records = await self._fetch_provider_records(user_id)
         if provider is None:
@@ -269,7 +165,6 @@
         else:
             models = await self._catalogue.list_models_for_provider(provider, records)
         return self._filter_models(models, name=name, model_id=model_id, query=query)
->>>>>>> f5caeee5
 
     def _filter_models(
         self,
