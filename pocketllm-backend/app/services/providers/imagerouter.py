"""ImageRouter provider implementation for image generation models."""

from __future__ import annotations

import logging
from collections import deque
from typing import Any, Mapping

import httpx

from app.core.config import Settings
from app.schemas.providers import ProviderModel

from .base import ProviderClient


class ImageRouterProviderClient(ProviderClient):
    """ImageRouter provider client for image generation models."""

    provider = "imagerouter"
    default_base_url = "https://api.imagerouter.io"
    models_endpoint = "/v1/models"
    requires_api_key = False

    def __init__(
        self,
        settings: Settings,
        *,
        base_url: str | None = None,
        api_key: str | None = None,
        metadata: Mapping[str, Any] | None = None,
        transport: httpx.AsyncBaseTransport | None = None,
    ) -> None:
        super().__init__(
            settings,
            base_url=base_url,
            api_key=api_key,
            metadata=metadata,
            transport=transport,
        )
        self._logger = logging.getLogger(f"app.services.providers.{self.provider}")

    @property
    def base_url(self) -> str:
        if self._base_url_override:
            return self._base_url_override
        api_base = getattr(self._settings, "imagerouter_api_base", None)
        if isinstance(api_base, str) and api_base.strip():
            return api_base.strip()
        return self.default_base_url

    def _get_api_key(self) -> str | None:
        if self._api_key_override:
            return self._api_key_override
        api_key = getattr(self._settings, "imagerouter_api_key", None)
        if isinstance(api_key, str):
            api_key = api_key.strip()
            if api_key:
                return api_key
        return None

    async def list_models(self) -> list[ProviderModel]:
        """Fetch available image generation models from ImageRouter."""
        api_key = self._get_api_key()
        if self.requires_api_key and not api_key:
            self._logger.warning(
                "Skipping %s provider because credentials are not configured", self.provider
            )
            return []

        headers = self._build_headers(api_key)

        try:
            async with httpx.AsyncClient(
                base_url=self.base_url,
                headers=headers,
                timeout=self.timeout,
                transport=self._transport,
            ) as client:
                response = await client.get(self.models_endpoint)
                response.raise_for_status()
                payload = response.json()
                models = self._parse_models(payload)
                if models:
                    self._logger.debug(
                        "Fetched %d models from %s", len(models), self.provider
                    )
                return models

        except httpx.HTTPStatusError as exc:
            self._logger.error(
                "ImageRouter HTTP error %s: %s",
                exc.response.status_code,
                exc.response.text,
            )
            return []
        except httpx.HTTPError as exc:
            self._logger.error("ImageRouter HTTP request failed: %s", exc)
            return []
        except Exception:
            self._logger.exception(
                "Unexpected error while fetching models from %s", self.provider
            )
            return []

    def _build_headers(self, api_key: str | None) -> dict[str, str]:
        """Build headers for ImageRouter API requests."""
        headers = {
            "Content-Type": "application/json",
            "Accept": "application/json",
        }

        if api_key:
            headers["Authorization"] = f"Bearer {api_key}"

        metadata = self.metadata or {}
        extra_headers = metadata.get("headers")
        if isinstance(extra_headers, Mapping):
            headers.update({str(key): str(value) for key, value in extra_headers.items()})

        return headers

    def _parse_models(self, payload: Any) -> list[ProviderModel]:
        """Parse ImageRouter models response into ProviderModel objects."""
        models: list[ProviderModel] = []

        try:
            if isinstance(payload, Mapping):
                mapped_models = self._parse_models_from_mapping(payload)
                if mapped_models:
                    models.extend(mapped_models)
                    return models

            model_list = self._extract_model_list(payload)
            if model_list is None:
                self._logger.warning(
                    "Unexpected ImageRouter models response format: %s",
                    self._summarise_payload(payload),
                )
                return models

            raw_entries = len(model_list)
            for model_data in model_list:
                try:
                    if hasattr(model_data, "model_dump"):
                        model_mapping = model_data.model_dump()
                    elif isinstance(model_data, Mapping):
                        model_mapping = dict(model_data)
                    else:
                        self._logger.debug(
                            "Skipping ImageRouter model with unsupported type: %s", type(model_data)
                        )
                        continue

                    parsed = self._build_model_from_mapping(model_mapping)
                    if parsed is None:
                        continue
                    models.append(parsed)

                except Exception as exc:
                    self._logger.warning(
                        "Failed to parse ImageRouter model entry: %s",
                        exc,
                    )
                    continue

        except Exception as exc:
            self._logger.error("Failed to parse ImageRouter models response: %s", exc)
        else:
            if not models:
                self._logger.warning(
                    "ImageRouter response contained %d entries but none were usable; payload summary=%s",
                    raw_entries,
                    self._summarise_payload(payload),
                )
<<<<<<< HEAD
=======

        return models

    def _parse_models_from_mapping(self, payload: Mapping[str, Any]) -> list[ProviderModel]:
        """Extract models when ImageRouter returns a mapping keyed by model slug."""

        catalogue_candidates: deque[Mapping[str, Any]] = deque([payload])
        seen: set[int] = set()
        results: list[ProviderModel] = []

        while catalogue_candidates:
            current = catalogue_candidates.popleft()
            current_id = id(current)
            if current_id in seen:
                continue
            seen.add(current_id)

            model_entries = self._normalise_catalogue_mapping(current)
            if model_entries:
                results.extend(model_entries)
                continue

            for value in current.values():
                if isinstance(value, Mapping):
                    catalogue_candidates.append(value)

        return results

    def _normalise_catalogue_mapping(
        self, mapping: Mapping[str, Any]
    ) -> list[ProviderModel]:
        """Convert a mapping of ImageRouter models into ProviderModel entries."""

        models: list[ProviderModel] = []
        for slug, data in mapping.items():
            if not isinstance(slug, str) or not isinstance(data, Mapping):
                continue

            providers = data.get("providers")
            if not isinstance(providers, list) or not providers:
                continue

            base_metadata = self._build_common_metadata(slug, data)
            base_name = data.get("name") or self._format_model_name(slug)
            description = data.get(
                "description",
                f"ImageRouter model '{slug}'",
            )

            for provider_entry in providers:
                if not isinstance(provider_entry, Mapping):
                    continue

                provider_id = str(provider_entry.get("id", "")).strip()
                provider_model_name = provider_entry.get("model_name")
                pricing = provider_entry.get("pricing")

                model_id = self._compose_model_id(slug, provider_id, provider_model_name)
                metadata = self._attach_provider_metadata(
                    base_metadata,
                    provider_id,
                    provider_model_name,
                    pricing,
                )

                models.append(
                    ProviderModel(
                        provider=self.provider,
                        id=model_id,
                        name=self._format_provider_name(base_name, provider_id),
                        description=description,
                        context_window=None,
                        max_output_tokens=None,
                        pricing=pricing,
                        is_active=True,
                        metadata=metadata,
                    )
                )
>>>>>>> f54e3899

        return models

    def _build_model_from_mapping(self, model_mapping: Mapping[str, Any]) -> ProviderModel | None:
        model_id = str(model_mapping.get("id", "")).strip()
        if not model_id:
            return None

        name = model_mapping.get("name") or model_id.replace("_", " ").title()

        metadata: dict[str, Any] = {}
        capabilities = model_mapping.get("capabilities")
        if isinstance(capabilities, list) and capabilities:
            metadata["capabilities"] = capabilities
        else:
            metadata["capabilities"] = ["image_generation"]

        for key in ("supported_formats", "quality_levels", "size_options"):
            value = model_mapping.get(key)
            if value:
                metadata[key] = value

        for key in ("created", "owned_by", "provider"):
            value = model_mapping.get(key)
            if value not in (None, ""):
                metadata[key] = value

        return ProviderModel(
            provider=self.provider,
            id=model_id,
            name=name,
            description=model_mapping.get(
                "description", f"Image generation model: {name}"
            ),
            context_window=None,
            max_output_tokens=None,
            pricing=model_mapping.get("pricing"),
            is_active=True,
            metadata=metadata or None,
        )

    def _extract_model_list(self, payload: Any) -> list[Any] | None:
        """Normalise the ImageRouter response payload into a list of model entries."""

        for extractor in (
            self._extract_from_mapping,
            self._extract_from_attribute,
        ):
            models = extractor(payload)
            if models is not None:
                return models
        if isinstance(payload, list) and any(self._is_model_entry(item) for item in payload):
            return payload

        return None

    def _extract_from_mapping(self, payload: Any) -> list[Any] | None:
        if not isinstance(payload, Mapping):
            return None

        search_queue: deque[Any] = deque([payload])
        seen: set[int] = set()

        while search_queue:
            current = search_queue.popleft()
            current_id = id(current)
            if current_id in seen:
                continue
            seen.add(current_id)

            if isinstance(current, list):
                if any(self._is_model_entry(item) for item in current):
                    return current
                continue

            if not isinstance(current, Mapping):
                continue

            for key in ("models", "data", "items", "results", "entries", "list"):
                if key not in current:
                    continue
                candidate = current[key]
                if isinstance(candidate, list) and any(
                    self._is_model_entry(item) for item in candidate
                ):
                    return candidate
                if isinstance(candidate, (Mapping, list)):
                    search_queue.append(candidate)

            for value in current.values():
                if isinstance(value, list) and any(
                    self._is_model_entry(item) for item in value
                ):
                    return value
                if isinstance(value, (Mapping, list)):
                    search_queue.append(value)

        return None

    def _extract_from_attribute(self, payload: Any) -> list[Any] | None:
        for attr in ("data", "models", "items", "results"):
            if hasattr(payload, attr):
                value = getattr(payload, attr)
                if isinstance(value, list) and any(
                    self._is_model_entry(item) for item in value
                ):
                    return value
                if isinstance(value, Mapping):
                    nested = self._extract_from_mapping(value)
                    if nested is not None:
                        return nested
        return None

    def _is_model_entry(self, value: Any) -> bool:
        return isinstance(value, Mapping) or hasattr(value, "model_dump")

    def _summarise_payload(self, payload: Any) -> str:
        try:
            if isinstance(payload, Mapping):
                keys = list(payload.keys())
                sample_types = {
                    key: type(payload[key]).__name__ for key in keys[:5]
                }
                nested_keys: dict[str, list[str]] = {}
                for key in keys[:3]:
                    nested_value = payload[key]
                    if isinstance(nested_value, Mapping):
                        nested_keys[key] = list(nested_value.keys())[:5]
                parts = [f"keys={keys[:5]}", f"types={sample_types}"]
                if nested_keys:
                    parts.append(f"nested_keys={nested_keys}")
                summary = ", ".join(parts)
                return f"mapping({summary})"
            if isinstance(payload, list):
                item_types = [type(item).__name__ for item in payload[:5]]
                return f"list(len={len(payload)}, item_types={item_types})"
            return repr(payload)
        except Exception as exc:  # pragma: no cover - defensive logging
            return f"{type(payload).__name__} (summary unavailable: {exc})"

<<<<<<< HEAD
=======
    def _build_common_metadata(self, slug: str, data: Mapping[str, Any]) -> dict[str, Any]:
        metadata: dict[str, Any] = {}

        capabilities = self._derive_capabilities(data)
        metadata["capabilities"] = capabilities

        imagerouter_meta: dict[str, Any] = {
            "slug": slug,
        }

        for key in (
            "arena_score",
            "release_date",
            "output",
            "sizes",
        ):
            value = data.get(key)
            if value not in (None, "", [], {}):
                imagerouter_meta[key] = value

        supported_params = data.get("supported_params")
        if supported_params:
            imagerouter_meta["supported_params"] = supported_params

        examples = data.get("examples")
        if isinstance(examples, list) and examples:
            imagerouter_meta["examples"] = examples

        metadata["imagerouter"] = imagerouter_meta
        return metadata

    def _derive_capabilities(self, data: Mapping[str, Any]) -> list[str]:
        capabilities = data.get("capabilities")
        if isinstance(capabilities, list) and capabilities:
            return capabilities

        outputs = data.get("output")
        inferred: set[str] = set()
        if isinstance(outputs, list):
            for output in outputs:
                if isinstance(output, str):
                    output_key = output.lower()
                    if "image" in output_key:
                        inferred.add("image_generation")
                    if "video" in output_key:
                        inferred.add("video_generation")

        if not inferred:
            inferred.add("image_generation")

        return sorted(inferred)

    def _format_model_name(self, slug: str) -> str:
        candidate = slug.rsplit("/", 1)[-1]
        candidate = candidate.replace("_", " ").replace("-", " ")
        if not candidate:
            return slug
        return " ".join(part.capitalize() for part in candidate.split())

    def _format_provider_name(self, base_name: str, provider_id: str | None) -> str:
        if provider_id:
            provider_label = provider_id.replace("_", " ").title()
            return f"{base_name} ({provider_label})"
        return base_name

    def _compose_model_id(
        self,
        slug: str,
        provider_id: str | None,
        provider_model_name: Any,
    ) -> str:
        parts = [slug]
        if provider_id:
            parts.append(provider_id)
        elif provider_model_name:
            parts.append(str(provider_model_name))
        return ":".join(parts)

    def _attach_provider_metadata(
        self,
        base_metadata: Mapping[str, Any],
        provider_id: str | None,
        provider_model_name: Any,
        pricing: Any,
    ) -> dict[str, Any]:
        metadata = dict(base_metadata)
        metadata["capabilities"] = list(metadata.get("capabilities", [])) or [
            "image_generation"
        ]
        imagerouter_meta = dict(metadata.get("imagerouter", {}))

        if provider_id:
            imagerouter_meta["provider_id"] = provider_id
        if provider_model_name not in (None, ""):
            imagerouter_meta["provider_model_name"] = provider_model_name
        if pricing not in (None, {}):
            imagerouter_meta.setdefault("pricing", pricing)

        metadata["imagerouter"] = imagerouter_meta
        return metadata

>>>>>>> f54e3899
    async def generate_image(self, prompt: str, model: str, **kwargs: Any) -> dict[str, Any]:
        """Generate an image using ImageRouter API."""
        api_key = self._get_api_key()
        if not api_key:
            raise ValueError("ImageRouter API key is not configured")

        headers = self._build_headers(api_key)

        payload: dict[str, Any] = {
            "prompt": prompt,
            "model": model,
        }

        if "quality" in kwargs:
            payload["quality"] = kwargs["quality"]
        if "size" in kwargs:
            payload["size"] = kwargs["size"]
        if "response_format" in kwargs:
            payload["response_format"] = kwargs["response_format"]
        if "num_images" in kwargs:
            payload["n"] = kwargs["num_images"]

        try:
            async with httpx.AsyncClient(
                base_url=self.base_url,
                headers=headers,
                timeout=self.timeout * 2,
                transport=self._transport,
            ) as client:
                response = await client.post("/v1/openai/images/generations", json=payload)
                response.raise_for_status()
                return response.json()

        except httpx.HTTPStatusError as exc:
            error_msg = (
                f"ImageRouter API error {exc.response.status_code}: {exc.response.text}"
            )
            self._logger.error(error_msg)
            raise RuntimeError(error_msg) from exc
        except Exception as exc:
            error_msg = f"Image generation failed: {exc}"
            self._logger.error(error_msg)
            raise RuntimeError(error_msg) from exc


__all__ = ["ImageRouterProviderClient"]<|MERGE_RESOLUTION|>--- conflicted
+++ resolved
@@ -173,8 +173,6 @@
                     raw_entries,
                     self._summarise_payload(payload),
                 )
-<<<<<<< HEAD
-=======
 
         return models
 
@@ -253,7 +251,6 @@
                         metadata=metadata,
                     )
                 )
->>>>>>> f54e3899
 
         return models
 
@@ -394,8 +391,6 @@
         except Exception as exc:  # pragma: no cover - defensive logging
             return f"{type(payload).__name__} (summary unavailable: {exc})"
 
-<<<<<<< HEAD
-=======
     def _build_common_metadata(self, slug: str, data: Mapping[str, Any]) -> dict[str, Any]:
         metadata: dict[str, Any] = {}
 
@@ -497,7 +492,6 @@
         metadata["imagerouter"] = imagerouter_meta
         return metadata
 
->>>>>>> f54e3899
     async def generate_image(self, prompt: str, model: str, **kwargs: Any) -> dict[str, Any]:
         """Generate an image using ImageRouter API."""
         api_key = self._get_api_key()
