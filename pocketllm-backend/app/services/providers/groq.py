--- conflicted
+++ resolved
@@ -292,11 +292,7 @@
         return api_base or GroqProviderClient.default_base_url
 
     def _get_api_key(self) -> str | None:
-<<<<<<< HEAD
         return self._api_key_override
-=======
-        return self._api_key_override or getattr(self._settings, "groq_api_key", None)
->>>>>>> f5caeee5
 
     @asynccontextmanager
     async def _client(self) -> AsyncIterator[Any]:
