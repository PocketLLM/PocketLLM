"""
MANDATORY: Single database connection using ONLY official Supabase SDK.
ZERO fallbacks, ZERO alternatives, ZERO local storage.
"""

from __future__ import annotations

import json
import logging
import os
from datetime import datetime
from typing import Any, Dict, List, Optional, Sequence, Union

from dotenv import load_dotenv
from postgrest.exceptions import APIError
from supabase import Client, create_client

from app.utils.serializers import serialize_dates_for_json

logger = logging.getLogger(__name__)

# Load environment variables from a `.env` file if present so that runtime
# processes (including the development server reloader) have access to the
# Supabase credentials before the singleton initialises.
_ENV_LOADED = load_dotenv(override=False)
if _ENV_LOADED:
    logger.info("✅ Loaded environment variables from .env file")


class SupabaseDatabase:
    """ENFORCED: Official Supabase SDK ONLY implementation."""

    _instance: Optional["SupabaseDatabase"] = None
    _client: Optional[Client] = None

    def __new__(cls) -> "SupabaseDatabase":
        if cls._instance is None:
            cls._instance = super().__new__(cls)
        return cls._instance

    def __init__(self) -> None:
        if getattr(self, "_initialised", False):
            return
        self._initialised = True
        self._setup_connection()

    # ------------------------------------------------------------------
    # Connection management
    # ------------------------------------------------------------------
    def _setup_connection(self) -> None:
        """Initialise the client using ONLY the official Supabase SDK."""

        try:
            url = os.getenv("DATABASE_URL") or os.getenv("SUPABASE_URL")
            service_key = os.getenv("SUPABASE_SERVICE_ROLE_KEY") or os.getenv("SUPABASE_SERVICE_ROLE")
            public_key = os.getenv("SUPABASE_PUBLIC_KEY") or os.getenv("SUPABASE_ANON_KEY")
            key = service_key or public_key

            if not url or not key:
                logger.critical("❌ FATAL: Missing Supabase credentials - APPLICATION CANNOT START")
                raise ValueError(
                    "CRITICAL: Missing Supabase credentials. "
                    "DATABASE_URL and a Supabase key are REQUIRED. "
                    "Provide SUPABASE_SERVICE_ROLE_KEY (preferred) or SUPABASE_PUBLIC_KEY. "
                    "NO fallback options available."
                )

            self._client = create_client(url, key)

            if service_key:
                logger.info("✅ USING SERVICE-ROLE Supabase credentials for SDK client")

            if not self._test_connection():
                logger.critical("❌ FATAL: Supabase connection test failed - APPLICATION CANNOT START")
                raise ConnectionError("Supabase connection test failed - NO fallback available")

            logger.info("✅ VERIFIED: Official Supabase SDK connection established")
        except Exception as exc:  # pragma: no cover - critical path
            logger.critical("❌ FATAL: Supabase connection failed: %s", exc)
            logger.critical("🚨 NO FALLBACK OPTIONS - APPLICATION MUST NOT START")
            raise

    def _test_connection(self) -> bool:
        """Perform a lightweight query to validate connectivity."""

        try:
            assert self._client is not None
            self._client.table("profiles").select("id").limit(1).execute()
            return True
        except Exception as exc:  # pragma: no cover - diagnostic helper
            logger.error("❌ Connection test failed: %s", exc)
            return False

    @property
    def client(self) -> Client:
        if self._client is None:
            logger.critical("❌ FATAL: No Supabase client available")
            raise RuntimeError("No Supabase client - application cannot continue")
        return self._client

    # ------------------------------------------------------------------
    # Logging helpers
    # ------------------------------------------------------------------
    def _log_operation(
        self,
        operation: str,
        table: str,
        *,
        data: Any = None,
        filters: Optional[Dict[str, Any]] = None,
    ) -> None:
        log_data = {
            "operation": operation,
            "table": table,
            "timestamp": datetime.utcnow().isoformat(),
            "has_data": data is not None,
            "has_filters": filters is not None,
        }
        logger.info("🔄 DB_OPERATION: %s", json.dumps(log_data))

    # ------------------------------------------------------------------
    # Profile helpers
    # ------------------------------------------------------------------
    def upsert_profile(self, user_id: str, profile_data: Dict[str, Any]) -> Dict[str, Any]:
        self._log_operation("upsert_profile", "profiles", data=profile_data, filters={"user_id": user_id})

        try:
            payload = {
                "id": user_id,
                **profile_data,
                "updated_at": datetime.utcnow(),
            }
            payload = self._serialise_for_supabase(payload)
            result = (
                self.client
                .table("profiles")
                .upsert(payload, on_conflict="id")
                .execute()
            )
            if not result.data:
                logger.error("❌ CRITICAL: Profile upsert returned no data for user %s", user_id)
                raise RuntimeError(f"Profile upsert failed for user {user_id} - NO fallback available")

            record = result.data[0]
            self._verify_persistence("profiles", record.get("id", user_id))
            logger.info("✅ VERIFIED: Profile persisted to Supabase for user %s", user_id)
            return record
        except Exception as exc:
            logger.critical("❌ CRITICAL: Profile upsert failed for user %s: %s", user_id, exc)
            logger.critical("🚨 NO FALLBACK - Operation must be retried or fail")
            raise

    def get_profile(self, user_id: str) -> Optional[Dict[str, Any]]:
        self._log_operation("get_profile", "profiles", filters={"user_id": user_id})

        try:
            result = (
                self.client
                .table("profiles")
                .select("*")
                .eq("id", user_id)
                .single()
                .execute()
            )
            logger.info("✅ Profile retrieved from Supabase for user %s", user_id)
            return result.data if result.data else None
        except APIError as exc:
            if "PGRST116" in str(exc):
                logger.info("ℹ️ No profile found in Supabase for user %s", user_id)
                return None
            logger.error("❌ Error retrieving profile for user %s: %s", user_id, exc)
            raise
        except Exception as exc:
            logger.critical("❌ CRITICAL: Unexpected error retrieving profile for user %s: %s", user_id, exc)
            raise

    def update_profile(self, user_id: str, updates: Dict[str, Any]) -> Optional[Dict[str, Any]]:
        self._log_operation("update_profile", "profiles", data=updates, filters={"user_id": user_id})

        try:
            payload = {**updates, "updated_at": datetime.utcnow()}
            payload = self._serialise_for_supabase(payload)
            result = (
                self.client
                .table("profiles")
                .update(payload)
                .eq("id", user_id)
                .execute()
            )
            if not result.data:
                logger.info("ℹ️ No profile found to update for user %s", user_id)
                return None

            record = result.data[0]
            logger.info("✅ Profile updated successfully for user %s", user_id)
            return record
        except Exception as exc:
            logger.critical("❌ CRITICAL: Error updating profile for user %s: %s", user_id, exc)
            raise

    def _verify_persistence(self, table: str, record_id: Any) -> None:
        try:
            result = (
                self.client
                .table(table)
                .select("id")
                .eq("id", record_id)
                .execute()
            )
            if not result.data:
                logger.critical(
                    "❌ CRITICAL: Data NOT persisted - %s:%s not found in Supabase", table, record_id
                )
                raise RuntimeError(f"Data persistence verification failed for {table}:{record_id}")
            logger.info("✅ VERIFIED: Data persisted in Supabase - %s:%s", table, record_id)
        except Exception as exc:
            logger.critical("❌ CRITICAL: Persistence verification failed: %s", exc)
            raise

    # ------------------------------------------------------------------
    # Generic CRUD helpers
    # ------------------------------------------------------------------
    def select(
        self,
        table: str,
        *,
        columns: str = "*",
        filters: Optional[Dict[str, Any]] = None,
        limit: Optional[int] = None,
        order_by: Optional[Union[str, Sequence[Union[str, tuple[str, bool], Dict[str, Any]]]]] = None,
    ) -> List[Dict[str, Any]]:
        self._log_operation("select", table, filters=filters)

        try:
            serialised_filters = self._serialise_for_supabase(filters) if filters else None

            query = self.client.table(table).select(columns)
            if filters:
                for key, value in serialised_filters.items():
                    query = query.eq(key, value)

            for column, descending in self._normalise_order(order_by):
                query = query.order(column, desc=descending)

            if limit is not None:
                query = query.limit(limit)

            result = query.execute()
            logger.info("✅ Selected %s records from %s", len(result.data or []), table)
            return result.data or []
        except Exception as exc:
            logger.critical("❌ CRITICAL: Select failed for %s: %s", table, exc)
            raise

    def insert(self, table: str, data: Union[Dict[str, Any], List[Dict[str, Any]]]) -> List[Dict[str, Any]]:
        self._log_operation("insert", table, data=data)

        try:
            payload = self._serialise_for_supabase(data)
            result = self.client.table(table).insert(payload).execute()
            if not result.data:
                logger.critical("❌ CRITICAL: Insert failed for %s - no data returned", table)
                raise RuntimeError(f"Insert operation failed for {table}")

            records = result.data
            if isinstance(payload, dict) and "id" in payload:
                self._verify_persistence(table, payload["id"])
            logger.info("✅ VERIFIED: Inserted %s records into %s", len(records), table)
            return records
        except Exception as exc:
            logger.critical("❌ CRITICAL: Insert failed for %s: %s", table, exc)
            raise

    def update(
        self,
        table: str,
        data: Dict[str, Any],
        *,
        filters: Dict[str, Any],
    ) -> List[Dict[str, Any]]:
        self._log_operation("update", table, data=data, filters=filters)

        try:
            payload = self._serialise_for_supabase(data)
            serialised_filters = self._serialise_for_supabase(filters)

            query = self.client.table(table).update(payload)
            for key, value in serialised_filters.items():
                query = query.eq(key, value)
            result = query.execute()
            logger.info("✅ Updated %s records in %s", len(result.data or []), table)
            return result.data or []
        except Exception as exc:
            logger.critical("❌ CRITICAL: Update failed for %s: %s", table, exc)
            raise

    def upsert(
        self,
        table: str,
        data: Union[Dict[str, Any], List[Dict[str, Any]]],
        *,
        on_conflict: Optional[str] = None,
    ) -> List[Dict[str, Any]]:
        self._log_operation("upsert", table, data=data)

        try:
            payload = self._serialise_for_supabase(data)
            upsert_kwargs: Dict[str, Any] = {}
            if on_conflict:
                upsert_kwargs["on_conflict"] = on_conflict

            try:
                query = self.client.table(table).upsert(payload, **upsert_kwargs)
            except TypeError as exc:
                # Older versions of the Supabase SDK did not expose the
<<<<<<< HEAD
                # ``on_conflict`` keyword argument. Falling back to a plain
                # upsert keeps the operation functional while emitting a
                # diagnostic so the deployment can be upgraded.
                if on_conflict and "on_conflict" in str(exc):
                    logger.warning(
                        "Supabase client does not support on_conflict parameter; continuing without conflict handling."
                    )
                    query = self.client.table(table).upsert(payload)
=======
                # ``on_conflict`` keyword argument. These clients instead
                # require chaining ``.on_conflict()`` after the upsert call.
                if on_conflict and "on_conflict" in str(exc):
                    logger.warning(
                        "Supabase client does not support on_conflict keyword; retrying with chained on_conflict()."
                    )
                    legacy_query = self.client.table(table).upsert(payload)
                    if not hasattr(legacy_query, "on_conflict"):
                        raise
                    query = legacy_query.on_conflict(on_conflict)
>>>>>>> d26969c4
                else:
                    raise

            result = query.execute()
            if not result.data:
                logger.critical("❌ CRITICAL: Upsert failed for %s - no data returned", table)
                raise RuntimeError(f"Upsert operation failed for {table}")
            logger.info("✅ VERIFIED: Upserted %s records in %s", len(result.data), table)
            return result.data
        except Exception as exc:
            logger.critical("❌ CRITICAL: Upsert failed for %s: %s", table, exc)
            raise

    def delete(self, table: str, *, filters: Dict[str, Any]) -> List[Dict[str, Any]]:
        self._log_operation("delete", table, filters=filters)

        try:
            serialised_filters = self._serialise_for_supabase(filters)

            query = self.client.table(table)
            for key, value in serialised_filters.items():
                query = query.eq(key, value)
            result = query.delete().execute()
            logger.info("✅ Deleted records from %s", table)
            return result.data or []
        except Exception as exc:
            logger.critical("❌ CRITICAL: Delete failed for %s: %s", table, exc)
            raise

    def test_connection(self) -> bool:
        return self._test_connection()

    # ------------------------------------------------------------------
    # Internal helpers
    # ------------------------------------------------------------------
    def _normalise_order(
        self,
        order_by: Optional[Union[str, Sequence[Union[str, tuple[str, bool], Dict[str, Any]]]]],
    ) -> List[tuple[str, bool]]:
        if not order_by:
            return []

        entries: Sequence[Union[str, tuple[str, bool], Dict[str, Any]]]
        if isinstance(order_by, (str, tuple, dict)):
            entries = (order_by,)  # type: ignore[assignment]
        else:
            entries = order_by

        normalised: List[tuple[str, bool]] = []
        for entry in entries:
            column: Optional[str] = None
            descending = False
            if isinstance(entry, tuple):
                column = str(entry[0])
                descending = bool(entry[1])
            elif isinstance(entry, dict):
                column = str(entry.get("column")) if entry.get("column") else None
                descending = not bool(entry.get("ascending", True))
            else:
                token = str(entry).replace(":", ".")
                if token.lower().endswith(".desc"):
                    column = token.rsplit(".", 1)[0]
                    descending = True
                elif token.lower().endswith(".asc"):
                    column = token.rsplit(".", 1)[0]
                else:
                    column = token
            if column:
                normalised.append((column, descending))
        return normalised

    def _serialise_for_supabase(self, value: Any) -> Any:
        if value is None:
            return None
        return serialize_dates_for_json(value)


db = SupabaseDatabase()

__all__ = ["SupabaseDatabase", "db"]<|MERGE_RESOLUTION|>--- conflicted
+++ resolved
@@ -313,16 +313,6 @@
                 query = self.client.table(table).upsert(payload, **upsert_kwargs)
             except TypeError as exc:
                 # Older versions of the Supabase SDK did not expose the
-<<<<<<< HEAD
-                # ``on_conflict`` keyword argument. Falling back to a plain
-                # upsert keeps the operation functional while emitting a
-                # diagnostic so the deployment can be upgraded.
-                if on_conflict and "on_conflict" in str(exc):
-                    logger.warning(
-                        "Supabase client does not support on_conflict parameter; continuing without conflict handling."
-                    )
-                    query = self.client.table(table).upsert(payload)
-=======
                 # ``on_conflict`` keyword argument. These clients instead
                 # require chaining ``.on_conflict()`` after the upsert call.
                 if on_conflict and "on_conflict" in str(exc):
@@ -333,7 +323,6 @@
                     if not hasattr(legacy_query, "on_conflict"):
                         raise
                     query = legacy_query.on_conflict(on_conflict)
->>>>>>> d26969c4
                 else:
                     raise
 
