--- conflicted
+++ resolved
@@ -6,13 +6,6 @@
 import logging
 from contextlib import asynccontextmanager
 from functools import partial
-<<<<<<< HEAD
-from typing import Any, AsyncIterator, Callable, Dict, Iterable, List, Optional
-from uuid import UUID
-
-from app.core.config import Settings, get_settings
-from app.database import SupabaseDatabase, db
-=======
 from typing import TYPE_CHECKING, Any, AsyncIterator, Callable, Dict, Iterable, List, Optional
 from uuid import UUID
 
@@ -22,7 +15,6 @@
 else:  # pragma: no cover - fallback for runtime without config dependency
     Settings = Any  # type: ignore[misc,assignment]
     SupabaseDatabase = Any  # type: ignore[misc,assignment]
->>>>>>> a9a2d320
 
 logger = logging.getLogger(__name__)
 
@@ -30,15 +22,9 @@
 class Database:
     """Async wrapper that delegates all operations to Supabase."""
 
-<<<<<<< HEAD
-    def __init__(self, settings: Settings, supabase: SupabaseDatabase | None = None) -> None:
-        self._settings = settings
-        self._supabase = supabase or db
-=======
     def __init__(self, settings: "Settings", supabase: "SupabaseDatabase" | None = None) -> None:
         self._settings = settings
         self._supabase = _resolve_supabase(supabase)
->>>>>>> a9a2d320
 
     # ------------------------------------------------------------------
     # Lifecycle management
@@ -167,16 +153,11 @@
 
     global _database_instance
     if _database_instance is None:
-<<<<<<< HEAD
-        resolved = settings or get_settings()
-        _database_instance = Database(resolved)
-=======
         if settings is None:
             from app.core.config import get_settings
 
             settings = get_settings()
         _database_instance = Database(settings)
->>>>>>> a9a2d320
     return _database_instance
 
 
@@ -198,8 +179,6 @@
     database = get_database()
     await database.connect()
     return await task(database)
-<<<<<<< HEAD
-=======
 
 
 def _load_supabase_default() -> "SupabaseDatabase":
@@ -212,7 +191,6 @@
     if supabase is not None:
         return supabase
     return _load_supabase_default()
->>>>>>> a9a2d320
 
 
 __all__ = [
