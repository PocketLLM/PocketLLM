--- conflicted
+++ resolved
@@ -328,18 +328,11 @@
 
         now = datetime.now(tz=UTC)
         if existing:
-<<<<<<< HEAD
-            values.pop("created_at", None)
-            values.pop("id", None)
-            values["updated_at"] = now
-            payload = self._serialise_payload(values)
-=======
             update_values = dict(values)
             update_values.pop("created_at", None)
             update_values.pop("id", None)
             update_values["updated_at"] = now
             payload = self._serialise_payload(update_values)
->>>>>>> 74c934bc
             payload = {k: v for k, v in payload.items() if v is not None}
             await self._request(
                 "PATCH",
@@ -350,18 +343,6 @@
             )
             return
 
-<<<<<<< HEAD
-        values.setdefault("created_at", now)
-        values.setdefault("updated_at", now)
-        payload = self._serialise_payload(values)
-        payload = {k: v for k, v in payload.items() if v is not None}
-        await self._request(
-            "POST",
-            "profiles",
-            json_payload=payload,
-            prefer="return=minimal",
-        )
-=======
         insert_values = dict(values)
         insert_values.setdefault("created_at", now)
         insert_values.setdefault("updated_at", now)
@@ -396,7 +377,6 @@
                 )
                 return
             raise
->>>>>>> 74c934bc
 
     async def _handle_update(self, query: str, *args: Any) -> dict[str, Any] | None:
         user_id = args[0]
