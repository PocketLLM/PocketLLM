"""Default endpoints for health checking."""

from __future__ import annotations

from datetime import UTC, datetime

<<<<<<< HEAD
from fastapi import APIRouter, Depends, Request
=======
from fastapi import APIRouter, Depends, Request, Response
from fastapi.encoders import jsonable_encoder
>>>>>>> 65bef170
from fastapi.responses import HTMLResponse, JSONResponse

from app.api.deps import get_settings_dependency
from app.core.config import Settings
from app.schemas.common import HealthResponse
from app.utils.html_templates import render_health_page, render_root_page

router = APIRouter(tags=["default"])


def _wants_html(request: Request) -> bool:
    """Determine whether the client prefers an HTML response."""

    accept_header = request.headers.get("accept", "").lower()
    return "text/html" in accept_header or "*/*" == accept_header.strip()


@router.get("/", summary="Root endpoint")
<<<<<<< HEAD
async def root(request: Request) -> JSONResponse | HTMLResponse:
=======
async def root(request: Request) -> Response:
>>>>>>> 65bef170
    """Display a friendly landing page for the backend root endpoint."""

    if _wants_html(request):
        return HTMLResponse(content=render_root_page(), status_code=200)

<<<<<<< HEAD
    return JSONResponse({"message": "PocketLLM backend is running"})
=======
    return JSONResponse(content={"message": "PocketLLM backend is running"})
>>>>>>> 65bef170


@router.get("/health", response_model=HealthResponse, summary="Health check")
async def health(
    request: Request, settings: Settings = Depends(get_settings_dependency)
<<<<<<< HEAD
) -> HealthResponse | HTMLResponse:
=======
) -> Response:
>>>>>>> 65bef170
    """Return health status information in JSON or HTML depending on the client."""

    payload = HealthResponse(
        status="ok", timestamp=datetime.now(tz=UTC), version=settings.version
    )

    if _wants_html(request):
        return HTMLResponse(content=render_health_page(payload), status_code=200)

<<<<<<< HEAD
    return payload
=======
    return JSONResponse(content=jsonable_encoder(payload))
>>>>>>> 65bef170
<|MERGE_RESOLUTION|>--- conflicted
+++ resolved
@@ -4,12 +4,8 @@
 
 from datetime import UTC, datetime
 
-<<<<<<< HEAD
-from fastapi import APIRouter, Depends, Request
-=======
 from fastapi import APIRouter, Depends, Request, Response
 from fastapi.encoders import jsonable_encoder
->>>>>>> 65bef170
 from fastapi.responses import HTMLResponse, JSONResponse
 
 from app.api.deps import get_settings_dependency
@@ -28,31 +24,19 @@
 
 
 @router.get("/", summary="Root endpoint")
-<<<<<<< HEAD
-async def root(request: Request) -> JSONResponse | HTMLResponse:
-=======
 async def root(request: Request) -> Response:
->>>>>>> 65bef170
     """Display a friendly landing page for the backend root endpoint."""
 
     if _wants_html(request):
         return HTMLResponse(content=render_root_page(), status_code=200)
 
-<<<<<<< HEAD
-    return JSONResponse({"message": "PocketLLM backend is running"})
-=======
     return JSONResponse(content={"message": "PocketLLM backend is running"})
->>>>>>> 65bef170
 
 
 @router.get("/health", response_model=HealthResponse, summary="Health check")
 async def health(
     request: Request, settings: Settings = Depends(get_settings_dependency)
-<<<<<<< HEAD
-) -> HealthResponse | HTMLResponse:
-=======
 ) -> Response:
->>>>>>> 65bef170
     """Return health status information in JSON or HTML depending on the client."""
 
     payload = HealthResponse(
@@ -62,8 +46,4 @@
     if _wants_html(request):
         return HTMLResponse(content=render_health_page(payload), status_code=200)
 
-<<<<<<< HEAD
-    return payload
-=======
-    return JSONResponse(content=jsonable_encoder(payload))
->>>>>>> 65bef170
+    return JSONResponse(content=jsonable_encoder(payload))