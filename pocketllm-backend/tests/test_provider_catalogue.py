--- conflicted
+++ resolved
@@ -1066,8 +1066,6 @@
 
 
 @pytest.mark.asyncio
-<<<<<<< HEAD
-=======
 async def test_imagerouter_provider_client_parses_catalogue_mapping():
     payload = {
         "black-forest-labs/FLUX-1.1-pro": {
@@ -1115,7 +1113,6 @@
 
 
 @pytest.mark.asyncio
->>>>>>> f54e3899
 async def test_providers_service_filters_models_by_attributes():
     models = [
         ProviderModel(
