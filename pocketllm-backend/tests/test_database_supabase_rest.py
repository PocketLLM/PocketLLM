import logging
import os
import sys
import types

if "supabase" not in sys.modules:
    supabase_stub = types.ModuleType("supabase")

    class _StubQuery:
        def select(self, *args, **kwargs):  # type: ignore[no-untyped-def]
            return self

        def limit(self, *args, **kwargs):  # type: ignore[no-untyped-def]
            return self

        def execute(self):  # type: ignore[no-untyped-def]
            return types.SimpleNamespace(data=[])

    class _StubClient:
        def table(self, *_args, **_kwargs):  # type: ignore[no-untyped-def]
            return _StubQuery()

    def _create_client_stub(*_args, **_kwargs):  # type: ignore[no-untyped-def]
        return _StubClient()

    supabase_stub.Client = _StubClient
    supabase_stub.create_client = _create_client_stub
    sys.modules["supabase"] = supabase_stub

os.environ.setdefault("SUPABASE_URL", "https://example.supabase.co")
os.environ.setdefault("SUPABASE_SERVICE_ROLE_KEY", "service-role-key")

from app.database.connection import SupabaseDatabase


def _dummy_supabase() -> SupabaseDatabase:
    instance = object.__new__(SupabaseDatabase)
    return instance  # type: ignore[return-value]


class _RecordingClient:
    def __init__(self, *, fail_on_conflict: bool = False) -> None:
        self.fail_on_conflict = fail_on_conflict
        self.table_calls: list[str] = []
        self.upsert_calls: list[dict[str, object]] = []
        self.kwarg_calls: list[dict[str, object]] = []
<<<<<<< HEAD
=======
        self.on_conflict_calls: list[str] = []
>>>>>>> d26969c4
        self._payload: object | None = None

    def table(self, name: str) -> "_RecordingClient":
        self.table_calls.append(name)
        return self

    def upsert(self, payload, **kwargs):  # type: ignore[no-untyped-def]
        if self.fail_on_conflict and kwargs:
            raise TypeError("upsert() got an unexpected keyword argument 'on_conflict'")
        self.upsert_calls.append(payload)
        self.kwarg_calls.append(kwargs)
        self._payload = payload
        return self

<<<<<<< HEAD
=======
    def on_conflict(self, target):  # type: ignore[no-untyped-def]
        self.on_conflict_calls.append(target)
        return self

>>>>>>> d26969c4
    def execute(self):  # type: ignore[no-untyped-def]
        payload = self._payload
        if isinstance(payload, list):
            data = payload
        elif payload is None:
            data = []
        else:
            data = [payload]
        return types.SimpleNamespace(data=data)


def test_normalise_order_with_tuple() -> None:
    supabase = _dummy_supabase()
    result = SupabaseDatabase._normalise_order(supabase, [("created_at", True)])
    assert result == [("created_at", True)]


def test_normalise_order_with_string() -> None:
    supabase = _dummy_supabase()
    result = SupabaseDatabase._normalise_order(supabase, "updated_at.asc")
    assert result == [("updated_at", False)]


def test_normalise_order_with_dict() -> None:
    supabase = _dummy_supabase()
    result = SupabaseDatabase._normalise_order(
        supabase,
        {"column": "created_at", "ascending": False},
    )
    assert result == [("created_at", True)]


def test_upsert_passes_on_conflict_keyword(caplog) -> None:  # type: ignore[no-untyped-def]
    supabase = _dummy_supabase()
    client = _RecordingClient()
    supabase._client = client  # type: ignore[attr-defined]
    supabase._initialised = True  # type: ignore[attr-defined]

    caplog.set_level(logging.INFO)
    result = SupabaseDatabase.upsert(
        supabase,
        "providers",
        {"id": "123", "provider": "openai"},
        on_conflict="user_id,provider",
    )

    assert client.table_calls == ["providers"]
    assert client.kwarg_calls[0]["on_conflict"] == "user_id,provider"
    assert result == [{"id": "123", "provider": "openai"}]


def test_upsert_falls_back_when_on_conflict_unavailable(caplog) -> None:  # type: ignore[no-untyped-def]
    supabase = _dummy_supabase()
    client = _RecordingClient(fail_on_conflict=True)
    supabase._client = client  # type: ignore[attr-defined]
    supabase._initialised = True  # type: ignore[attr-defined]

    caplog.set_level(logging.WARNING)
    result = SupabaseDatabase.upsert(
        supabase,
        "providers",
        {"id": "456", "provider": "anthropic"},
        on_conflict="user_id,provider",
    )

<<<<<<< HEAD
    # The first attempt raises a TypeError which triggers a second call with
    # no kwargs. We only care that the fallback call succeeds without kwargs
    # and that a warning is logged for operators.
    assert client.kwarg_calls[-1] == {}
    assert result == [{"id": "456", "provider": "anthropic"}]
    assert "does not support on_conflict" in caplog.text
=======
    # The first attempt raises a TypeError which triggers a second call that
    # chains ``.on_conflict()`` instead of passing the keyword directly.
    assert client.kwarg_calls[-1] == {}
    assert client.on_conflict_calls == ["user_id,provider"]
    assert result == [{"id": "456", "provider": "anthropic"}]
    assert "retrying with chained on_conflict()" in caplog.text
>>>>>>> d26969c4
<|MERGE_RESOLUTION|>--- conflicted
+++ resolved
@@ -44,10 +44,7 @@
         self.table_calls: list[str] = []
         self.upsert_calls: list[dict[str, object]] = []
         self.kwarg_calls: list[dict[str, object]] = []
-<<<<<<< HEAD
-=======
         self.on_conflict_calls: list[str] = []
->>>>>>> d26969c4
         self._payload: object | None = None
 
     def table(self, name: str) -> "_RecordingClient":
@@ -62,13 +59,10 @@
         self._payload = payload
         return self
 
-<<<<<<< HEAD
-=======
     def on_conflict(self, target):  # type: ignore[no-untyped-def]
         self.on_conflict_calls.append(target)
         return self
 
->>>>>>> d26969c4
     def execute(self):  # type: ignore[no-untyped-def]
         payload = self._payload
         if isinstance(payload, list):
@@ -134,18 +128,9 @@
         on_conflict="user_id,provider",
     )
 
-<<<<<<< HEAD
-    # The first attempt raises a TypeError which triggers a second call with
-    # no kwargs. We only care that the fallback call succeeds without kwargs
-    # and that a warning is logged for operators.
-    assert client.kwarg_calls[-1] == {}
-    assert result == [{"id": "456", "provider": "anthropic"}]
-    assert "does not support on_conflict" in caplog.text
-=======
     # The first attempt raises a TypeError which triggers a second call that
     # chains ``.on_conflict()`` instead of passing the keyword directly.
     assert client.kwarg_calls[-1] == {}
     assert client.on_conflict_calls == ["user_id,provider"]
     assert result == [{"id": "456", "provider": "anthropic"}]
-    assert "retrying with chained on_conflict()" in caplog.text
->>>>>>> d26969c4
+    assert "retrying with chained on_conflict()" in caplog.text